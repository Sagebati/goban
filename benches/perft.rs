#[macro_use]
extern crate criterion;

use criterion::Criterion;
use rand::prelude::{SliceRandom, ThreadRng};
use rand::thread_rng;

use goban::pieces::stones::Stone;
use goban::rules::{CHINESE, GobanSizes, JAPANESE, Move, Rule};
use goban::rules::game::Game;

pub fn perft<const H: usize, const W: usize>(state: &Game<H, W>, depth: u8) -> u64 {
    if depth < 1 {
        1
    } else {
        let moves = state.legals();

        if depth == 1 {
            moves.count() as u64
        } else {
            moves
                .map(|m| {
                    let mut child = state.clone();
                    child.play(Move::Play(m.0, m.1));
                    perft(&child, depth - 1)
                })
                .sum()
        }
    }
}

pub fn fast_play_random<const H: usize, const W: usize>(state: &Game<H, W>, thread_rng: &mut ThreadRng) -> Move {
    let mut v: Vec<_> = state.pseudo_legals().collect();
    v.shuffle(thread_rng);

    for coordinates in v
        .into_iter()
        .filter(|&point| state.check_point(point).is_none())
    {
        if !state.check_eye(Stone {
            coord: coordinates,
            color: state.turn(),
        }) {
            return coordinates.into();
        }
    }
    Move::Pass
}

pub fn fast_play_game(rule: Rule) {
    let mut thread_rng = thread_rng();
    let mut g = Game::<19, 19>::new(rule);
    while !g.is_over() {
        g.play(fast_play_random(&g, &mut thread_rng));
    }
}

pub fn play_random<const H: usize, const W: usize>(state: &Game<H, W>) -> Move {
    let mut legals = state.legals().collect::<Vec<_>>();
    legals.shuffle(&mut thread_rng());
    for l in legals {
        if !state.check_eye(Stone {
            coord: l,
            color: state.turn(),
        }) {
            return l.into();
        }
    }
    Move::Pass
}

pub fn play_game() {
    let mut g = Game::<19, 19>::new(CHINESE);
    while !g.is_over() {
        g.play(play_random(&g));
    }
}

static MOVES_SGF: [Move; 318] = [
    Move::Play(16, 13),
    Move::Play(16, 11),
    Move::Play(14, 12),
    Move::Play(14, 11),
    Move::Play(13, 11),
    Move::Play(13, 12),
    Move::Play(14, 13),
    Move::Play(14, 10),
    Move::Play(12, 12),
    Move::Play(13, 13),
    Move::Play(14, 14),
    Move::Play(12, 13),
    Move::Play(14, 15),
    Move::Play(11, 12),
    Move::Play(12, 11),
    Move::Play(11, 13),
    Move::Play(12, 9),
    Move::Play(13, 8),
    Move::Play(13, 9),
    Move::Play(14, 9),
    Move::Play(14, 8),
    Move::Play(12, 8),
    Move::Play(11, 11),
    Move::Play(15, 8),
    Move::Play(14, 7),
    Move::Play(13, 6),
    Move::Play(15, 7),
    Move::Play(16, 8),
    Move::Play(16, 7),
    Move::Play(17, 7),
    Move::Play(17, 6),
    Move::Play(17, 8),
    Move::Play(14, 5),
    Move::Play(16, 4),
    Move::Play(12, 6),
    Move::Play(11, 8),
    Move::Play(13, 5),
    Move::Play(10, 11),
    Move::Play(10, 10),
    Move::Play(11, 10),
    Move::Play(13, 2),
    Move::Play(11, 9),
    Move::Play(16, 2),
    Move::Play(15, 2),
    Move::Play(15, 1),
    Move::Play(14, 1),
    Move::Play(16, 1),
    Move::Play(13, 3),
    Move::Play(12, 3),
    Move::Play(12, 2),
    Move::Play(13, 1),
    Move::Play(14, 2),
    Move::Play(13, 4),
    Move::Play(12, 1),
    Move::Play(13, 0),
    Move::Play(14, 0),
    Move::Play(14, 3),
    Move::Play(17, 4),
    Move::Play(17, 5),
    Move::Play(18, 1),
    Move::Play(2, 13),
    Move::Play(2, 11),
    Move::Play(4, 12),
    Move::Play(3, 13),
    Move::Play(3, 12),
    Move::Play(2, 12),
    Move::Play(3, 14),
    Move::Play(4, 13),
    Move::Play(4, 14),
    Move::Play(5, 13),
    Move::Play(2, 14),
    Move::Play(5, 14),
    Move::Play(4, 15),
    Move::Play(2, 6),
    Move::Play(5, 15),
    Move::Play(6, 15),
    Move::Play(6, 16),
    Move::Play(7, 15),
    Move::Play(7, 16),
    Move::Play(8, 16),
    Move::Play(6, 14),
    Move::Play(5, 12),
    Move::Play(3, 10),
    Move::Play(2, 10),
    Move::Play(4, 10),
    Move::Play(6, 10),
    Move::Play(5, 11),
    Move::Play(7, 13),
    Move::Play(6, 11),
    Move::Play(7, 12),
    Move::Play(7, 11),
    Move::Play(3, 8),
    Move::Play(7, 14),
    Move::Play(8, 15),
    Move::Play(8, 14),
    Move::Play(9, 13),
    Move::Play(9, 12),
    Move::Play(8, 13),
    Move::Play(10, 14),
    Move::Play(9, 14),
    Move::Play(10, 12),
    Move::Play(9, 11),
    Move::Play(8, 11),
    Move::Play(9, 10),
    Move::Play(10, 13),
    Move::Play(12, 15),
    Move::Play(12, 14),
    Move::Play(13, 14),
    Move::Play(13, 15),
    Move::Play(11, 14),
    Move::Play(11, 15),
    Move::Play(8, 12),
    Move::Play(12, 14),
    Move::Play(8, 9),
    Move::Play(4, 8),
    Move::Play(3, 9),
    Move::Play(4, 9),
    Move::Play(6, 8),
    Move::Play(4, 6),
    Move::Play(3, 7),
    Move::Play(4, 7),
    Move::Play(6, 6),
    Move::Play(2, 5),
    Move::Play(3, 5),
    Move::Play(3, 6),
    Move::Play(1, 7),
    Move::Play(7, 9),
    Move::Play(7, 8),
    Move::Play(1, 6),
    Move::Play(2, 7),
    Move::Play(5, 5),
    Move::Play(2, 4),
    Move::Play(6, 5),
    Move::Play(7, 5),
    Move::Play(6, 9),
    Move::Play(5, 9),
    Move::Play(7, 10),
    Move::Play(5, 8),
    Move::Play(7, 4),
    Move::Play(8, 5),
    Move::Play(5, 2),
    Move::Play(7, 2),
    Move::Play(7, 3),
    Move::Play(6, 2),
    Move::Play(6, 3),
    Move::Play(5, 1),
    Move::Play(4, 2),
    Move::Play(4, 1),
    Move::Play(3, 2),
    Move::Play(2, 2),
    Move::Play(3, 1),
    Move::Play(2, 1),
    Move::Play(8, 2),
    Move::Play(8, 1),
    Move::Play(9, 4),
    Move::Play(9, 2),
    Move::Play(9, 9),
    Move::Play(10, 9),
    Move::Play(9, 8),
    Move::Play(8, 8),
    Move::Play(8, 10),
    Move::Play(10, 10),
    Move::Play(10, 7),
    Move::Play(11, 6),
    Move::Play(10, 6),
    Move::Play(12, 5),
    Move::Play(11, 5),
    Move::Play(12, 7),
    Move::Play(11, 4),
    Move::Play(8, 4),
    Move::Play(15, 4),
    Move::Play(15, 5),
    Move::Play(14, 6),
    Move::Play(14, 4),
    Move::Play(13, 3),
    Move::Play(16, 6),
    Move::Play(15, 4),
    Move::Play(16, 3),
    Move::Play(16, 5),
    Move::Play(14, 4),
    Move::Play(15, 6),
    Move::Play(15, 4),
    Move::Play(17, 2),
    Move::Play(18, 4),
    Move::Play(18, 5),
    Move::Play(18, 2),
    Move::Play(18, 3),
    Move::Play(17, 3),
    Move::Play(15, 0),
    Move::Play(16, 16),
    Move::Play(17, 15),
    Move::Play(17, 16),
    Move::Play(16, 15),
    Move::Play(14, 17),
    Move::Play(13, 17),
    Move::Play(14, 16),
    Move::Play(15, 16),
    Move::Play(15, 17),
    Move::Play(17, 17),
    Move::Play(18, 17),
    Move::Play(17, 18),
    Move::Play(12, 17),
    Move::Play(13, 16),
    Move::Play(13, 18),
    Move::Play(11, 17),
    Move::Play(10, 17),
    Move::Play(11, 18),
    Move::Play(10, 16),
    Move::Play(11, 16),
    Move::Play(8, 17),
    Move::Play(5, 10),
    Move::Play(3, 11),
    Move::Play(4, 0),
    Move::Play(6, 1),
    Move::Play(17, 12),
    Move::Play(17, 11),
    Move::Play(4, 5),
    Move::Play(3, 4),
    Move::Play(8, 7),
    Move::Play(7, 7),
    Move::Play(7, 18),
    Move::Play(7, 17),
    Move::Play(6, 17),
    Move::Play(4, 17),
    Move::Play(5, 17),
    Move::Play(4, 16),
    Move::Play(5, 16),
    Move::Play(2, 16),
    Move::Play(1, 16),
    Move::Play(1, 17),
    Move::Play(1, 15),
    Move::Play(0, 17),
    Move::Play(2, 15),
    Move::Play(3, 16),
    Move::Play(3, 18),
    Move::Play(2, 17),
    Move::Play(4, 18),
    Move::Play(1, 13),
    Move::Play(1, 18),
    Move::Play(2, 18),
    Move::Play(5, 18),
    Move::Play(1, 14),
    Move::Play(0, 16),
    Move::Play(8, 18),
    Move::Play(3, 17),
    Move::Play(6, 18),
    Move::Play(0, 18),
    Move::Play(8, 3),
    Move::Play(4, 3),
    Move::Play(4, 4),
    Move::Play(5, 4),
    Move::Play(2, 0),
    Move::Play(3, 0),
    Move::Play(5, 0),
    Move::Play(5, 3),
    Move::Play(4, 11),
    Move::Play(8, 6),
    Move::Play(7, 6),
    Move::Play(9, 5),
    Move::Play(11, 2),
    Move::Play(12, 0),
    Move::Play(11, 0),
    Move::Play(10, 1),
    Move::Play(10, 2),
    Move::Play(11, 1),
    Move::Play(9, 1),
    Move::Play(10, 0),
    Move::Play(9, 0),
    Move::Play(11, 0),
    Move::Play(16, 12),
    Move::Play(17, 13),
    Move::Play(15, 12),
    Move::Play(18, 11),
    Move::Play(18, 10),
    Move::Play(18, 12),
    Move::Play(17, 10),
    Move::Play(0, 14),
    Move::Play(1, 12),
    Move::Play(10, 18),
    Move::Play(9, 18),
    Move::Play(18, 7),
    Move::Play(18, 8),
    Move::Play(15, 13),
    Move::Play(13, 10),
    Move::Play(12, 10),
    Move::Play(5, 7),
    Move::Play(11, 3),
    Move::Play(10, 3),
    Move::Play(10, 4),
    Move::Play(0, 13),
    Move::Play(6, 12),
    Move::Play(6, 13),
    Move::Play(18, 3),
    Move::Play(7, 18),
    Move::Play(18, 6),
    Move::Play(0, 15),
    Move::Play(1, 5),
    Move::Play(1, 4),
    Move::Play(0, 14),
    Move::Play(5, 6),
    Move::Play(0, 15),
    Move::Play(2, 3),
    Move::Pass,
    Move::Play(15, 14),
    Move::Pass,
    Move::Play(16, 14),
    Move::Play(17, 14),
    Move::Play(15, 16),
    Move::Play(18, 15),
    Move::Play(18, 16),
    Move::Play(14, 18),
    Move::Play(15, 18),
    Move::Play(12, 18),
    Move::Play(14, 18),
    Move::Play(16, 17),
    Move::Play(10, 15),
    Move::Pass,
    Move::Pass,
];

fn some_plays_from_sgf() {
    let handicap = vec![(3, 3), (3, 15), (9, 3), (9, 15), (15, 3), (15, 15)];
    let mut g = Game::<19, 19>::new(CHINESE);
    let inv_coord: Vec<usize> = (0..19).rev().collect();
    g.put_handicap(&handicap);
    for m in MOVES_SGF {
        let to_play = match m {
            Move::Play(x, y) => {
                let x = x as usize;
                let y = y as usize;
                Move::Play(inv_coord[x] as u8, y as u8)
            }
            m => m,
        };
        g.play(to_play);
    }
}

pub fn game_play_bench(_c: &mut Criterion) {
    let c = Criterion::default();
    c.sample_size(100)
        //.bench_function("game_play", |b| b.iter(play_game))
        .bench_function("fast_play_game_chinese", |b| {
            b.iter(|| fast_play_game(CHINESE))
        })
        .bench_function("fast_play_game_jap", |b| {
            b.iter(|| fast_play_game(JAPANESE))
        })
        .bench_function("play_sgf_game", |b| {
            b.iter(some_plays_from_sgf);
        });
    Criterion::default()
        .sample_size(10)
        .bench_function("perft_4", |b| {
<<<<<<< HEAD
            b.iter(|| perft(&Game::<19, 19>::new(CHINESE), 3))
=======
            b.iter(|| perft(&Game::new(GobanSizes::Nineteen, CHINESE), 3))
>>>>>>> 8ff530d1
        });
}

criterion_group!(benches, game_play_bench);
criterion_main!(benches);<|MERGE_RESOLUTION|>--- conflicted
+++ resolved
@@ -9,7 +9,7 @@
 use goban::rules::{CHINESE, GobanSizes, JAPANESE, Move, Rule};
 use goban::rules::game::Game;
 
-pub fn perft<const H: usize, const W: usize>(state: &Game<H, W>, depth: u8) -> u64 {
+pub fn perft(state: &Game, depth: u8) -> u64 {
     if depth < 1 {
         1
     } else {
@@ -29,7 +29,7 @@
     }
 }
 
-pub fn fast_play_random<const H: usize, const W: usize>(state: &Game<H, W>, thread_rng: &mut ThreadRng) -> Move {
+pub fn fast_play_random(state: &Game, thread_rng: &mut ThreadRng) -> Move {
     let mut v: Vec<_> = state.pseudo_legals().collect();
     v.shuffle(thread_rng);
 
@@ -49,13 +49,13 @@
 
 pub fn fast_play_game(rule: Rule) {
     let mut thread_rng = thread_rng();
-    let mut g = Game::<19, 19>::new(rule);
+    let mut g = Game::new(GobanSizes::Nineteen, rule);
     while !g.is_over() {
         g.play(fast_play_random(&g, &mut thread_rng));
     }
 }
 
-pub fn play_random<const H: usize, const W: usize>(state: &Game<H, W>) -> Move {
+pub fn play_random(state: &Game) -> Move {
     let mut legals = state.legals().collect::<Vec<_>>();
     legals.shuffle(&mut thread_rng());
     for l in legals {
@@ -70,7 +70,7 @@
 }
 
 pub fn play_game() {
-    let mut g = Game::<19, 19>::new(CHINESE);
+    let mut g = Game::new(GobanSizes::Nineteen, CHINESE);
     while !g.is_over() {
         g.play(play_random(&g));
     }
@@ -399,7 +399,7 @@
 
 fn some_plays_from_sgf() {
     let handicap = vec![(3, 3), (3, 15), (9, 3), (9, 15), (15, 3), (15, 15)];
-    let mut g = Game::<19, 19>::new(CHINESE);
+    let mut g = Game::new(GobanSizes::Nineteen, CHINESE);
     let inv_coord: Vec<usize> = (0..19).rev().collect();
     g.put_handicap(&handicap);
     for m in MOVES_SGF {
@@ -431,11 +431,7 @@
     Criterion::default()
         .sample_size(10)
         .bench_function("perft_4", |b| {
-<<<<<<< HEAD
-            b.iter(|| perft(&Game::<19, 19>::new(CHINESE), 3))
-=======
             b.iter(|| perft(&Game::new(GobanSizes::Nineteen, CHINESE), 3))
->>>>>>> 8ff530d1
         });
 }
 
