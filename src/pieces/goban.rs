//! Module with the goban and his implementations.

use std::fmt::Display;
use std::fmt::Error;
use std::fmt::Formatter;
use std::hash::{Hash, Hasher};

use arrayvec::ArrayVec;

use crate::one2dim;
use crate::pieces::chain::{Chain, Liberties, merge, set};
use crate::pieces::Nat;
use crate::pieces::stones::*;
use crate::pieces::util::CircularRenIter;
use crate::pieces::util::coord::{
    Coord, is_coord_valid, neighbor_coords, one_to_2dim, Size, two_to_1dim,
};
use crate::pieces::zobrist::*;

pub type ChainIdx = usize;
pub type BoardIdx = usize;

const BOARD_MAX_SIZE: (Nat, Nat) = (19, 19);
const BOARD_MAX_LENGTH: usize = BOARD_MAX_SIZE.0 as usize * BOARD_MAX_SIZE.1 as usize;
const MAX_CHAINS: usize = 4 * BOARD_MAX_LENGTH / 5;

macro_rules! iter_stones {
    ($goban: expr, $ren_idx: expr) => {
        CircularRenIter::new(
            $goban.chains[$ren_idx as usize].origin as usize,
            &$goban.next_stone,
        )
    };
}

<<<<<<< HEAD
/// Represents a Goban. the stones are stored in ROW MAJOR (row, column)
#[derive(Getters, Setters, CopyGetters, Debug, Clone, Eq)]
pub struct Goban<const H: usize, const W:usize> {
    #[get = "pub"]
    pub(super) chains: Vec<Chain>,
    board: Vec<Option<ChainIdx>>,
    next_stone: Vec<usize>,
    free_slots: Vec<usize>,
    #[get_copy = "pub"]
=======
/// Represents a goban. the stones are stored in ROW MAJOR (row, column)
#[derive(Debug, Clone)]
pub struct Goban {
    pub(super) chains: Vec<Chain>,
    //free_slots: BitArr!(for MAX_CHAINS),
    board: Vec<Option<u16>>,
    next_stone: Vec<u16>,
    size: Size,
>>>>>>> 8ff530d1
    zobrist_hash: u64,
}

impl<const H: usize, const W:usize> Goban<H,W> {
    /// Creates a Goban
    /// # Arguments
    ///
    /// * `(height, width)` a tuple with the height and the width of the desired goban.
<<<<<<< HEAD
    pub fn new() -> Self {
        Goban {
            zobrist_hash: 0,
            board: vec![None; H * W],
            next_stone: vec![0; H *W],
            chains: Vec::with_capacity(128),
            free_slots: Vec::with_capacity(32),
=======
    pub fn new((height, width): Size) -> Self {
        assert!(height <= 19 && width <= 19,);
        Goban {
            size: (height, width),
            zobrist_hash: 0,
            board: vec![None; BOARD_MAX_LENGTH],
            next_stone: vec![0; BOARD_MAX_LENGTH],
            chains: Vec::with_capacity(MAX_CHAINS),
            //free_slots: Default::default(),
>>>>>>> 8ff530d1
        }
    }

    /// Creates a Goban from an array of stones.
<<<<<<< HEAD
    pub fn from_array(stones: &[Color]) -> Self {
        let size = ((stones.len() as f32).sqrt()) as Nat;
        let mut game = Goban::new();
        stones
            .iter()
            .enumerate()
            .map(|(index, color)| (one_to_2dim((size as usize, size as usize), index), color))
            .filter(|s| *s.1 != Color::None)
=======
    pub fn from_array(stones: &[MaybeColor]) -> Self {
        let size = ((stones.len() as f32).sqrt()) as u8;
        let mut game = Goban::new((size, size));
        stones
            .iter()
            .enumerate()
            .map(|(index, color)| (one_to_2dim((size, size), index), color))
            .filter_map(|(coord, mcolor)| mcolor.map(|color| (coord, color)))
>>>>>>> 8ff530d1
            .for_each(|coord_color| {
                game.push(coord_color.0, coord_color.1);
            });
        game
    }

    pub fn size(&self) -> Size {
        self.size
    }

    pub fn zobrist_hash(&self) -> u64 {
        self.zobrist_hash
    }

    /// Returns the underlying goban in a vector with a RowMajor Policy, calculated on the fly.
    pub fn to_vec(&self) -> Vec<MaybeColor> {
        self.board
            .iter()
            .map(|point| {
                point.map_or(EMPTY, |go_str_ptr| {
                    self.chains[go_str_ptr as usize].color.into()
                })
            })
            .collect()
    }

    /// Like vec but in a matrix shape.
    pub fn matrix(&self) -> Vec<Vec<MaybeColor>> {
        let mut mat = vec![vec![]];
<<<<<<< HEAD
        for line in self.board.chunks_exact(W) {
=======
        for line in self.board.chunks_exact(self.size.1 as usize) {
>>>>>>> 8ff530d1
            let v = line
                .iter()
                .map(|o| o.map_or(EMPTY, |idx| self.chains[idx as usize].color.into()))
                .collect();
            mat.push(v);
        }
        mat
    }

    /// Get number of stones on the goban.
    /// (number of black stones, number of white stones)
    pub fn number_of_stones(&self) -> (u32, u32) {
        self.get_stones()
            .fold((0, 0), |(x1, x2), stone| match stone.color {
                Color::Black => (x1 + 1, x2),
                Color::White => (x1, x2 + 1),
            })
    }

    #[inline]
    pub(crate) fn board(&self) -> &[Option<u16>] {
        &self.board
    }

    /// pushes the stone
    /// # Arguments
    /// point: the point where the stone will be placed
    /// color: the color of the stone must be != empty
    /// # Returns
    /// A tuple with (the ren without liberties, the ren where the point was added)
    pub(crate) fn push_wth_feedback(
        &mut self,
        point: Coord,
        color: Color,
    ) -> (ArrayVec<usize, 4>, ChainIdx) {
        let pushed_stone_idx = Self::point_to_board_idx(point);

        let mut adjacent_same_color_str_set = ArrayVec::<BoardIdx, 4>::new();
        let mut adjacent_opposite_color_str_set = ArrayVec::<BoardIdx, 4>::new();
        let mut liberties = ArrayVec::<BoardIdx, 4>::new();

        for neighbor_idx in self.neighbors_idx(pushed_stone_idx) {
            match self.board[neighbor_idx] {
                Some(adj_ren_index) => {
                    let adj_ren_index = adj_ren_index as usize;
                    if self.chains[adj_ren_index].color == color {
                        if !adjacent_same_color_str_set.contains(&adj_ren_index) {
                            adjacent_same_color_str_set.push(adj_ren_index);
                        }
                    } else if !adjacent_opposite_color_str_set.contains(&adj_ren_index) {
                        adjacent_opposite_color_str_set.push(adj_ren_index);
                    }
                }
                None => {
                    liberties.push(neighbor_idx);
                }
            }
        }
        let mut dead_ren = ArrayVec::<BoardIdx, 4>::new();
        // for every string of opposite color remove a liberty and update the string.
        for ren_idx in adjacent_opposite_color_str_set {
            let ren = &mut self.chains[ren_idx];
            if ren.used {
                ren.remove_liberty(pushed_stone_idx);
                if ren.is_dead() {
                    dead_ren.push(ren_idx);
                }
            }
        }

        let number_of_neighbors_strings = adjacent_same_color_str_set.len();
        let updated_ren_index = match number_of_neighbors_strings {
            0 => self.create_chain(pushed_stone_idx, color, &liberties),
            1 => {
                let only_ren_idx = adjacent_same_color_str_set[0];

                self.chains[only_ren_idx]
                    .remove_liberty(pushed_stone_idx)
                    .union_liberties_slice(&liberties);
                self.add_stone_to_chain(only_ren_idx, pushed_stone_idx);
                self.board[pushed_stone_idx] = Some(only_ren_idx as u16);
                only_ren_idx
            }
            _ => {
                let mut to_merge = self.create_chain(pushed_stone_idx, color, &liberties);
                for adj_ren in adjacent_same_color_str_set {
                    if self.chains[adj_ren].number_of_liberties()
                        < self.chains[to_merge].number_of_liberties()
                    {
                        self.merge_strings(to_merge, adj_ren);
                    } else {
                        self.merge_strings(adj_ren, to_merge);
                        to_merge = adj_ren;
                    }
                }
                self.chains[to_merge].remove_liberty(pushed_stone_idx);
                to_merge
            }
        };
        self.zobrist_hash ^= index_zobrist(pushed_stone_idx, color);
        #[cfg(debug_assertions)]
        self.check_integrity_all();
        (dead_ren, updated_ren_index)
    }

    pub(crate) fn remove_captured_stones_aux(
        &mut self,
        color: Color,
        suicide_allowed: bool,
        prisoners: (u32, u32),
        dead_rens_indices: &[ChainIdx],
        added_ren: ChainIdx,
    ) -> ((u32, u32), Option<Coord>) {
        let only_one_ren_removed = dead_rens_indices.len() == 1;
        let mut stones_removed = prisoners;
        let mut ko_point = None;
        for &dead_ren_idx in dead_rens_indices {
            let dead_ren = &self.chains[dead_ren_idx];
            if dead_ren.num_stones == 1 && only_one_ren_removed {
                ko_point = Some(one_to_2dim(self.size(), dead_ren.origin as usize));
            }
            stones_removed = match color {
                Color::White => (
                    stones_removed.0,
                    stones_removed.1 + dead_ren.num_stones as u32,
                ),
                Color::Black => (
                    stones_removed.0 + dead_ren.num_stones as u32,
                    stones_removed.1,
                ),
            };
            self.remove_chain(dead_ren_idx);
        }
        let &mut Chain { num_stones, .. } = &mut self.chains[added_ren];
        if suicide_allowed && num_stones == 0 {
            self.remove_chain(added_ren);
            ko_point = None;
            let num_stones = num_stones as u32;
            stones_removed = match color {
                Color::Black => (stones_removed.0, stones_removed.1 + num_stones),
                Color::White => (stones_removed.0 + num_stones, stones_removed.1),
            };
        }
        (stones_removed, ko_point)
    }

    /// Put a stones in the goban.
    /// default (line, column)
    /// the (0,0) point is in the top left.
    ///
    /// # Panics
    /// if the point is out of bounds
<<<<<<< HEAD
    pub fn push(&mut self, point: Point, color: Color) -> &mut Self {
        assert_ne!(color, Color::None, "We can't push Empty stones");
        assert!(
            (point.0 as usize) < H,
            "Coordinate point.0 {} out of bounds",
            point.0
        );
        assert!(
            (point.1 as usize) < W,
=======
    pub fn push(&mut self, point: Coord, color: Color) -> &mut Self {
        debug_assert!(
            (point.0) < self.size.0,
            "Coordinate point.0 {} out of bounds",
            point.0
        );
        debug_assert!(
            (point.1) < self.size.1,
>>>>>>> 8ff530d1
            "Coordinate point.1 {} out of bounds",
            point.1
        );
        self.push_wth_feedback(point, color);
        self
    }

    /// Helper function to put a stone.
    #[inline]
<<<<<<< HEAD
    pub fn push_stone(&mut self, stone: Stone) -> &mut Self {
        self.push(stone.coordinates, stone.color)
=======
    pub fn push_stone(&mut self, stone: Stone) -> &mut Goban {
        self.push(stone.coord, stone.color)
>>>>>>> 8ff530d1
    }

    /// Put many stones.
    #[inline]
    pub fn push_many(&mut self, points: &[Coord], value: Color) {
        points.iter().for_each(|&point| {
            self.push(point, value);
        })
    }

    pub fn get_chain_by_board_idx(&self, board_idx: BoardIdx) -> Option<&Chain> {
        self.board[board_idx].map(|chain| &self.chains[chain as usize])
    }

<<<<<<< HEAD
    pub fn get_chain_by_point(&self, point: Point) -> Option<&Chain> {
        self.get_chain_by_board_idx(Self::point_to_board_idx( point))
=======
    pub fn get_chain_by_point(&self, point: Coord) -> Option<&Chain> {
        self.get_chain_by_board_idx(two_to_1dim(self.size, point))
>>>>>>> 8ff530d1
    }

    /// Get all the neighbors to the coordinate including empty intersections.
    #[inline]
    pub fn get_neighbors_points(&self, point: Coord) -> impl Iterator<Item=Point> + '_ {
        self.neighbors_coords(point).map(move |p| Point {
            coord: p,
            color: self.get_color(p),
        })
    }

    /// Get all the stones that are neighbor to the coord except empty intersections.
    #[inline]
    pub fn get_neighbors_stones(&self, point: Coord) -> impl Iterator<Item=Stone> + '_ {
        self.get_neighbors_points(point).filter_map(|x| {
            if x.is_empty() {
                None
            } else {
                Some(x.into())
            }
        })
    }

    /// Get all the neighbors indexes to the point. Only return point with a color.
    #[inline]
<<<<<<< HEAD
    pub fn get_neighbors_chain_indexes(&self, coord: Point) -> impl Iterator<Item=ChainIdx> + '_ {
        self.neighbor_points(coord)
            .map(Self::point_to_board_idx)
            .into_iter()
            .filter_map(move |point| self.board[point])
=======
    pub fn get_neighbors_chain_indexes(&self, coord: Coord) -> impl Iterator<Item=ChainIdx> + '_ {
        self.neighbors_coords(coord)
            .map(move |point| two_to_1dim(self.size, point))
            .filter_map(move |point| self.board[point].map(|idx| idx as usize))
>>>>>>> 8ff530d1
    }

    /// Get all the chains adjacent to the point. The result iterator can contains duplicates.
    #[inline]
    pub fn get_neighbors_chains(&self, coord: Coord) -> impl Iterator<Item=&Chain> + '_ {
        self.get_neighbors_chain_indexes(coord)
            .map(move |chain_idx| &self.chains[chain_idx])
    }

    #[inline]
    pub fn get_neighbors_chains_ids_by_board_idx(
        &self,
        index: BoardIdx,
    ) -> impl Iterator<Item=ChainIdx> + '_ {
        self.neighbors_idx(index)
            .filter_map(move |idx| self.board[idx].map(|idx| idx as usize))
    }

    /// Function for getting the stone in the goban.
    #[inline(always)]
<<<<<<< HEAD
    pub fn get_stone(&self, point: Point) -> Color {
        self.board[Self::point_to_board_idx(point)]
            .map_or(Color::None, |go_str_index| self.chains[go_str_index].color)
=======
    pub fn get_point(&self, coord: Coord) -> Point {
        Point {
            coord,
            color: self.board[two_to_1dim(self.size, coord)]
                .map(|chain_idx| self.chains[chain_idx as usize].color),
        }
    }

    pub fn get_color(&self, coord: Coord) -> MaybeColor {
        self.board[two_to_1dim(self.size, coord)]
            .map(|chain_id| self.chains[chain_id as usize].color)
    }

    pub fn get_stone_color(&self, coord: Coord) -> Color {
        self.get_color(coord).expect("Tried to unwrap a point")
>>>>>>> 8ff530d1
    }

    /// Get all the stones except "EMPTY stones"
    #[inline]
    pub fn get_stones(&self) -> impl Iterator<Item=Stone> + '_ {
        self.board.iter().enumerate().filter_map(move |(index, o)| {
<<<<<<< HEAD
            o.map(move |ren_index| Stone {
                coordinates: Self::board_idx_to_point(index),
                color: self.chains[ren_index].color,
=======
            o.map(move |chain_idx| Stone {
                coord: one_to_2dim(self.size, index),
                color: self.chains[chain_idx as usize].color,
>>>>>>> 8ff530d1
            })
        })
    }

    /// Get stones by their color.
    #[inline]
    pub fn get_stones_by_color(&self, color: MaybeColor) -> impl Iterator<Item=Point> + '_ {
        self.get_coords_by_color(color)
            .map(move |c| Point { color, coord: c })
    }

<<<<<<< HEAD
    /// Get points by their color.
    #[inline]
    pub fn get_points_by_color(&self, color: Color) -> impl Iterator<Item=Point> + '_ {
        match color {
            Color::White => self.get_points_by_color_const::<2>(),
            Color::Black => self.get_points_by_color_const::<1>(),
            Color::None => self.get_points_by_color_const::<0>(),
        }.into_iter()
    }

    pub fn get_points_by_color_const<const C: u8>(&self) -> ArrayVec<Point,361> {
        let color = Color::from_u8(C);
        let mut res = ArrayVec::<Point, 361>::new_const();
        match color {
            Color::None => {
                for board_idx in 0..(H * W) {
                    if self.board[board_idx].is_none() {
                        res.push(Self::board_idx_to_point(board_idx))
                    }
                }
            }
            black_white => {
                for ren in &self.chains {
                    if ren.color == black_white {
                        res.extend(iter_stones!(self,ren.origin).map(Self::board_idx_to_point))
                    }
                }
            }
        }

        res
=======
    pub fn get_empty_idx(&self) -> impl Iterator<Item=BoardIdx> + '_ {
        self.board
            .iter()
            .enumerate()
            .filter_map(|(idx, chain)| chain.map(|_| idx))
    }

    pub fn get_empty_coords(&self) -> impl Iterator<Item=Coord> + '_ {
        let board_length = self.size.0 as usize * self.size.1 as usize;
        self.board[..board_length]
            .iter()
            .enumerate()
            .filter_map(|x| {
                if x.1.is_none() {
                    Some(one2dim!(self.size, x.0))
                } else {
                    None
                }
            })
    }

    /// Get points by their color.
    #[inline]
    pub fn get_coords_by_color(&self, color: MaybeColor) -> impl Iterator<Item=Coord> + '_ {
        let mut res = ArrayVec::<Coord, BOARD_MAX_LENGTH>::new();
        for board_idx in 0..(self.size.0 * self.size.1) as usize {
            match color {
                EMPTY => res.push(one_to_2dim(self.size, board_idx)),
                Some(c) => self.board[board_idx]
                    .filter(|&chain_idx| self.chains[chain_idx as usize].color == c)
                    .map(|_| res.push(one_to_2dim(self.size, board_idx)))
                    .unwrap_or(()),
            }
        }
        res.into_iter()
>>>>>>> 8ff530d1
    }

    /// Returns the "empty" stones connected to the stone
    #[inline]
    pub fn get_liberties(&self, coord: Coord) -> impl Iterator<Item=Coord> + '_ {
        self.neighbors_coords(coord).filter(|&x| self.get_color(x).is_none())
    }

    /// Returns true if the stone has liberties.
    #[inline]
    pub fn has_liberties(&self, coord: Coord) -> bool {
        self.get_liberties(coord).next().is_some()
    }

    /// Get a string for printing the goban in normal shape (0,0) left bottom
    pub fn pretty_string(&self) -> String {
<<<<<<< HEAD
        let mut buff = String::new();
        for i in 0..H as u8 {
            for j in 0..W as u8 {
                buff.push(match self.get_stone((i, j)) {
                    Color::Black => '●',
                    Color::White => '○',
                    Color::None => {
                        match (
                            i == 0,
                            i == H as u8 - 1,
                            j == 0,
                            j == W as u8 - 1,
=======
        let mut buff = String::with_capacity(361);
        for i in 0..self.size.0 as Nat {
            for j in 0..self.size.1 as Nat {
                buff.push(match self.get_color((i, j)) {
                    Some(Color::Black) => '●',
                    Some(Color::White) => '○',
                    EMPTY => {
                        match (
                            i == 0,
                            i == self.size.0 as Nat - 1,
                            j == 0,
                            j == self.size.1 as Nat - 1,
>>>>>>> 8ff530d1
                        ) {
                            (true, _, true, _) => '┏',
                            (true, _, _, true) => '┓',

                            (_, true, true, _) => '┗',
                            (_, true, _, true) => '┛',

                            (true, _, _, _) => '┯',
                            (_, true, _, _) => '┷',
                            (_, _, true, _) => '┠',
                            (_, _, _, true) => '┨',
                            _ => '┼',
                        }
                    }
                });
            }
            buff.push('\n');
        }
        buff
    }

    /// Remove a string from the game, it add liberties to all
    /// adjacent chains that aren't the same color.
    pub fn remove_chain(&mut self, ren_to_remove_idx: ChainIdx) {
        let color_of_the_string = self.chains[ren_to_remove_idx].color;
        let mut neighbors = ArrayVec::<BoardIdx, 4>::new();

        for point_idx in iter_stones!(self, ren_to_remove_idx as u16) {
            for neighbor_str_idx in self.get_neighbors_chains_ids_by_board_idx(point_idx) {
                if ren_to_remove_idx != neighbor_str_idx {
                    #[cfg(debug_assertions)]
                    if !neighbors.contains(&neighbor_str_idx) {
                        neighbors.push(neighbor_str_idx)
                    }
                    #[cfg(not(debug_assertions))]
                    neighbors.push(neighbor_str_idx)
                }
            }

            for &n in &neighbors {
                self.chains[n].add_liberty(point_idx);
            }
            neighbors.clear();
            self.zobrist_hash ^= index_zobrist(point_idx, color_of_the_string);
            self.board[point_idx] = None;
        }
        self.put_chain_in_bin(ren_to_remove_idx);
    }

    /// Updates the indexes to match actual goban. must use after we put a stone.
    fn update_chain_indexes_in_board(&mut self, ren_idx: ChainIdx) {
        debug_assert_eq!(
            iter_stones!(self, ren_idx).last().unwrap() as u16,
            self.chains[ren_idx].last
        );
        for point in iter_stones!(self, ren_idx) {
            unsafe {
                *self.board.get_unchecked_mut(point) = Some(ren_idx as u16);
            }
        }
    }

    /// Get the neighbors points of a point.
    #[inline]
<<<<<<< HEAD
    fn neighbor_points(&self, point: Point) -> impl Iterator<Item=Point> {
        neighbor_points(point).into_iter().filter(move |&p| is_coord_valid((H,W), p))
    }

    #[inline]
    fn neighbor_points_indexes(&self, board_idx: BoardIdx) -> impl Iterator<Item=usize> {
        self.neighbor_points(Self::board_idx_to_point(board_idx))
            .map(Self::point_to_board_idx)
=======
    fn neighbors_coords(&self, coord: Coord) -> impl Iterator<Item=Coord> {
        let size = self.size;
        neighbor_coords(coord)
            .into_iter()
            .filter(move |&p| is_coord_valid(size, p))
    }

    #[inline]
    fn neighbors_idx(&self, board_idx: BoardIdx) -> impl Iterator<Item=BoardIdx> {
        let size = self.size;
        self.neighbors_coords(one_to_2dim(size, board_idx))
            .filter(move |&coord| is_coord_valid(size, coord))
            .map(move |coord| two_to_1dim(size, coord))
>>>>>>> 8ff530d1
    }

    pub fn get_chain_it(&self, chain_idx: ChainIdx) -> impl Iterator<Item=BoardIdx> + '_ {
        CircularRenIter::new(self.chains[chain_idx].origin as usize, &self.next_stone)
    }

    #[inline]
<<<<<<< HEAD
    pub fn get_chain_it_by_board_idx(&self, board_idx: BoardIdx) -> impl Iterator<Item=usize> + '_ {
        self.board[board_idx].map(|chain_idx| self.get_chain_it(chain_idx)).unwrap_or_else(|| panic!("The board index: {board_idx} was out of bounds"))
=======
    pub fn get_chain_it_by_board_idx(
        &self,
        board_idx: BoardIdx,
    ) -> impl Iterator<Item=BoardIdx> + '_ {
        self.board[board_idx]
            .map(|chain_idx| self.get_chain_it(chain_idx as ChainIdx))
            .unwrap_or_else(|| panic!("The board index: {board_idx} was out of bounds"))
>>>>>>> 8ff530d1
    }

    #[inline]
    fn create_chain(&mut self, origin: BoardIdx, color: Color, liberties: &[BoardIdx]) -> ChainIdx {
        let mut lib_bitvec: Liberties = Default::default();
        for &board_idx in liberties {
            //literties.set(board_idx, true);
            set::<true>(board_idx, &mut lib_bitvec);
        }
        let chain_to_place = Chain::new_with_liberties(color, origin, lib_bitvec);
        self.next_stone[origin] = origin as u16;
        self.chains.push(chain_to_place);
        let chain_idx = self.chains.len() - 1;
        self.update_chain_indexes_in_board(chain_idx);
        chain_idx
    }

    fn add_stone_to_chain(&mut self, chain_idx: ChainIdx, stone: BoardIdx) {
        let chain = &mut self.chains[chain_idx];
        if stone < chain.origin as usize {
            // replace origin
            self.next_stone[stone] = chain.origin;
            self.next_stone[chain.last as usize] = stone as u16;
            chain.origin = stone as u16;
        } else {
            self.next_stone[chain.last as usize] = stone as u16;
            self.next_stone[stone] = chain.origin;
            chain.last = stone as u16;
        }
        chain.num_stones += 1;
        debug_assert_eq!(
            iter_stones!(self, chain_idx).last().unwrap() as u16,
            self.chains[chain_idx].last
        );
    }

    fn merge_strings(&mut self, chain1_idx: ChainIdx, chain2_idx: ChainIdx) {
        debug_assert_eq!(
            self.chains[chain1_idx].color, self.chains[chain2_idx].color,
            "Cannot merge two strings of different color"
        );
        debug_assert_ne!(chain1_idx, chain2_idx, "merging the same string");

        let (chain1, chain2) = if chain1_idx < chain2_idx {
            let (s1, s2) = self.chains.split_at_mut(chain2_idx);
            (&mut s1[chain1_idx], s2.first_mut().unwrap())
        } else {
            // ren2_idx > ren1_idx
            let (contains_chain2, contains_ren1) = self.chains.split_at_mut(chain1_idx);
            (
                contains_ren1.first_mut().unwrap(),
                &mut contains_chain2[chain2_idx],
            )
        };
        merge(&mut chain1.liberties, &chain2.liberties);

        let chain1_last = chain1.last;
        let chain2_last = chain2.last;

        let chain1_origin = chain1.origin;
        let chain2_origin = chain2.origin;

        if chain1_origin > chain2_origin {
            chain1.origin = chain2_origin;
        } else {
            chain1.last = chain2_last;
        }
        self.next_stone
            .swap(chain1_last as usize, chain2_last as usize);
        chain1.num_stones += chain2.num_stones;

        self.update_chain_indexes_in_board(chain1_idx);
        self.put_chain_in_bin(chain2_idx);
    }

    #[inline]
    fn put_chain_in_bin(&mut self, ren_idx: ChainIdx) {
        self.chains[ren_idx].used = false;
        //self.free_slots.set(ren_idx, true);
    }

    pub const fn board_idx_to_point(idx: BoardIdx) -> Point {
        one_to_2dim((H, W), idx)
    }

    pub const fn point_to_board_idx(point: Point) -> BoardIdx {
        two_to_1dim((H, W), point)
    }

    #[allow(dead_code)]
    #[cfg(debug_assertions)]
    fn check_integrity_ren(&self, ren_idx: ChainIdx) {
        assert_eq!(
            iter_stones!(self, ren_idx).next().unwrap() as u16,
            self.chains[ren_idx].origin,
            "The origin doesn't match"
        );
        assert_eq!(
            iter_stones!(self, ren_idx).last().unwrap() as u16,
            self.chains[ren_idx].last,
            "The last doesn't match"
        );
        if iter_stones!(self, ren_idx).count() as u16 != self.chains[ren_idx].num_stones {
            panic!("The number of stones don't match")
        }
    }

    #[allow(dead_code)]
    #[cfg(debug_assertions)]
    fn check_integrity_all(&self) {
        for ren_idx in (0..self.chains.len()).filter(|&ren_idx| self.chains[ren_idx].used) {
            self.check_integrity_ren(ren_idx);
        }
    }
}

impl<const H:usize, const W:usize> Display for Goban<H,W> {
    fn fmt(&self, f: &mut Formatter) -> Result<(), Error> {
        write!(f, "{}", self.pretty_string())
    }
}

impl<const H:usize, const W:usize> PartialEq for Goban<H,W> {
    fn eq(&self, other: &Self) -> bool {
        other.zobrist_hash == self.zobrist_hash
    }
}

impl<const HH:usize, const W:usize> Hash for Goban<HH,W> {
    fn hash<H: Hasher>(&self, state: &mut H) {
        self.zobrist_hash.hash(state)
    }
}

impl<const H:usize, const W:usize> Default for Goban<H,W> {
    fn default() -> Self {
        Self::new()
    }
}<|MERGE_RESOLUTION|>--- conflicted
+++ resolved
@@ -33,17 +33,6 @@
     };
 }
 
-<<<<<<< HEAD
-/// Represents a Goban. the stones are stored in ROW MAJOR (row, column)
-#[derive(Getters, Setters, CopyGetters, Debug, Clone, Eq)]
-pub struct Goban<const H: usize, const W:usize> {
-    #[get = "pub"]
-    pub(super) chains: Vec<Chain>,
-    board: Vec<Option<ChainIdx>>,
-    next_stone: Vec<usize>,
-    free_slots: Vec<usize>,
-    #[get_copy = "pub"]
-=======
 /// Represents a goban. the stones are stored in ROW MAJOR (row, column)
 #[derive(Debug, Clone)]
 pub struct Goban {
@@ -52,24 +41,14 @@
     board: Vec<Option<u16>>,
     next_stone: Vec<u16>,
     size: Size,
->>>>>>> 8ff530d1
     zobrist_hash: u64,
 }
 
-impl<const H: usize, const W:usize> Goban<H,W> {
+impl Goban {
     /// Creates a Goban
     /// # Arguments
     ///
     /// * `(height, width)` a tuple with the height and the width of the desired goban.
-<<<<<<< HEAD
-    pub fn new() -> Self {
-        Goban {
-            zobrist_hash: 0,
-            board: vec![None; H * W],
-            next_stone: vec![0; H *W],
-            chains: Vec::with_capacity(128),
-            free_slots: Vec::with_capacity(32),
-=======
     pub fn new((height, width): Size) -> Self {
         assert!(height <= 19 && width <= 19,);
         Goban {
@@ -79,21 +58,10 @@
             next_stone: vec![0; BOARD_MAX_LENGTH],
             chains: Vec::with_capacity(MAX_CHAINS),
             //free_slots: Default::default(),
->>>>>>> 8ff530d1
         }
     }
 
     /// Creates a Goban from an array of stones.
-<<<<<<< HEAD
-    pub fn from_array(stones: &[Color]) -> Self {
-        let size = ((stones.len() as f32).sqrt()) as Nat;
-        let mut game = Goban::new();
-        stones
-            .iter()
-            .enumerate()
-            .map(|(index, color)| (one_to_2dim((size as usize, size as usize), index), color))
-            .filter(|s| *s.1 != Color::None)
-=======
     pub fn from_array(stones: &[MaybeColor]) -> Self {
         let size = ((stones.len() as f32).sqrt()) as u8;
         let mut game = Goban::new((size, size));
@@ -102,7 +70,6 @@
             .enumerate()
             .map(|(index, color)| (one_to_2dim((size, size), index), color))
             .filter_map(|(coord, mcolor)| mcolor.map(|color| (coord, color)))
->>>>>>> 8ff530d1
             .for_each(|coord_color| {
                 game.push(coord_color.0, coord_color.1);
             });
@@ -132,11 +99,7 @@
     /// Like vec but in a matrix shape.
     pub fn matrix(&self) -> Vec<Vec<MaybeColor>> {
         let mut mat = vec![vec![]];
-<<<<<<< HEAD
-        for line in self.board.chunks_exact(W) {
-=======
         for line in self.board.chunks_exact(self.size.1 as usize) {
->>>>>>> 8ff530d1
             let v = line
                 .iter()
                 .map(|o| o.map_or(EMPTY, |idx| self.chains[idx as usize].color.into()))
@@ -172,7 +135,7 @@
         point: Coord,
         color: Color,
     ) -> (ArrayVec<usize, 4>, ChainIdx) {
-        let pushed_stone_idx = Self::point_to_board_idx(point);
+        let pushed_stone_idx = two_to_1dim(self.size, point);
 
         let mut adjacent_same_color_str_set = ArrayVec::<BoardIdx, 4>::new();
         let mut adjacent_opposite_color_str_set = ArrayVec::<BoardIdx, 4>::new();
@@ -289,17 +252,6 @@
     ///
     /// # Panics
     /// if the point is out of bounds
-<<<<<<< HEAD
-    pub fn push(&mut self, point: Point, color: Color) -> &mut Self {
-        assert_ne!(color, Color::None, "We can't push Empty stones");
-        assert!(
-            (point.0 as usize) < H,
-            "Coordinate point.0 {} out of bounds",
-            point.0
-        );
-        assert!(
-            (point.1 as usize) < W,
-=======
     pub fn push(&mut self, point: Coord, color: Color) -> &mut Self {
         debug_assert!(
             (point.0) < self.size.0,
@@ -308,7 +260,6 @@
         );
         debug_assert!(
             (point.1) < self.size.1,
->>>>>>> 8ff530d1
             "Coordinate point.1 {} out of bounds",
             point.1
         );
@@ -318,13 +269,8 @@
 
     /// Helper function to put a stone.
     #[inline]
-<<<<<<< HEAD
-    pub fn push_stone(&mut self, stone: Stone) -> &mut Self {
-        self.push(stone.coordinates, stone.color)
-=======
     pub fn push_stone(&mut self, stone: Stone) -> &mut Goban {
         self.push(stone.coord, stone.color)
->>>>>>> 8ff530d1
     }
 
     /// Put many stones.
@@ -339,13 +285,8 @@
         self.board[board_idx].map(|chain| &self.chains[chain as usize])
     }
 
-<<<<<<< HEAD
-    pub fn get_chain_by_point(&self, point: Point) -> Option<&Chain> {
-        self.get_chain_by_board_idx(Self::point_to_board_idx( point))
-=======
     pub fn get_chain_by_point(&self, point: Coord) -> Option<&Chain> {
         self.get_chain_by_board_idx(two_to_1dim(self.size, point))
->>>>>>> 8ff530d1
     }
 
     /// Get all the neighbors to the coordinate including empty intersections.
@@ -371,18 +312,10 @@
 
     /// Get all the neighbors indexes to the point. Only return point with a color.
     #[inline]
-<<<<<<< HEAD
-    pub fn get_neighbors_chain_indexes(&self, coord: Point) -> impl Iterator<Item=ChainIdx> + '_ {
-        self.neighbor_points(coord)
-            .map(Self::point_to_board_idx)
-            .into_iter()
-            .filter_map(move |point| self.board[point])
-=======
     pub fn get_neighbors_chain_indexes(&self, coord: Coord) -> impl Iterator<Item=ChainIdx> + '_ {
         self.neighbors_coords(coord)
             .map(move |point| two_to_1dim(self.size, point))
             .filter_map(move |point| self.board[point].map(|idx| idx as usize))
->>>>>>> 8ff530d1
     }
 
     /// Get all the chains adjacent to the point. The result iterator can contains duplicates.
@@ -403,11 +336,6 @@
 
     /// Function for getting the stone in the goban.
     #[inline(always)]
-<<<<<<< HEAD
-    pub fn get_stone(&self, point: Point) -> Color {
-        self.board[Self::point_to_board_idx(point)]
-            .map_or(Color::None, |go_str_index| self.chains[go_str_index].color)
-=======
     pub fn get_point(&self, coord: Coord) -> Point {
         Point {
             coord,
@@ -423,22 +351,15 @@
 
     pub fn get_stone_color(&self, coord: Coord) -> Color {
         self.get_color(coord).expect("Tried to unwrap a point")
->>>>>>> 8ff530d1
     }
 
     /// Get all the stones except "EMPTY stones"
     #[inline]
     pub fn get_stones(&self) -> impl Iterator<Item=Stone> + '_ {
         self.board.iter().enumerate().filter_map(move |(index, o)| {
-<<<<<<< HEAD
-            o.map(move |ren_index| Stone {
-                coordinates: Self::board_idx_to_point(index),
-                color: self.chains[ren_index].color,
-=======
             o.map(move |chain_idx| Stone {
                 coord: one_to_2dim(self.size, index),
                 color: self.chains[chain_idx as usize].color,
->>>>>>> 8ff530d1
             })
         })
     }
@@ -450,39 +371,6 @@
             .map(move |c| Point { color, coord: c })
     }
 
-<<<<<<< HEAD
-    /// Get points by their color.
-    #[inline]
-    pub fn get_points_by_color(&self, color: Color) -> impl Iterator<Item=Point> + '_ {
-        match color {
-            Color::White => self.get_points_by_color_const::<2>(),
-            Color::Black => self.get_points_by_color_const::<1>(),
-            Color::None => self.get_points_by_color_const::<0>(),
-        }.into_iter()
-    }
-
-    pub fn get_points_by_color_const<const C: u8>(&self) -> ArrayVec<Point,361> {
-        let color = Color::from_u8(C);
-        let mut res = ArrayVec::<Point, 361>::new_const();
-        match color {
-            Color::None => {
-                for board_idx in 0..(H * W) {
-                    if self.board[board_idx].is_none() {
-                        res.push(Self::board_idx_to_point(board_idx))
-                    }
-                }
-            }
-            black_white => {
-                for ren in &self.chains {
-                    if ren.color == black_white {
-                        res.extend(iter_stones!(self,ren.origin).map(Self::board_idx_to_point))
-                    }
-                }
-            }
-        }
-
-        res
-=======
     pub fn get_empty_idx(&self) -> impl Iterator<Item=BoardIdx> + '_ {
         self.board
             .iter()
@@ -518,7 +406,6 @@
             }
         }
         res.into_iter()
->>>>>>> 8ff530d1
     }
 
     /// Returns the "empty" stones connected to the stone
@@ -535,20 +422,6 @@
 
     /// Get a string for printing the goban in normal shape (0,0) left bottom
     pub fn pretty_string(&self) -> String {
-<<<<<<< HEAD
-        let mut buff = String::new();
-        for i in 0..H as u8 {
-            for j in 0..W as u8 {
-                buff.push(match self.get_stone((i, j)) {
-                    Color::Black => '●',
-                    Color::White => '○',
-                    Color::None => {
-                        match (
-                            i == 0,
-                            i == H as u8 - 1,
-                            j == 0,
-                            j == W as u8 - 1,
-=======
         let mut buff = String::with_capacity(361);
         for i in 0..self.size.0 as Nat {
             for j in 0..self.size.1 as Nat {
@@ -561,7 +434,6 @@
                             i == self.size.0 as Nat - 1,
                             j == 0,
                             j == self.size.1 as Nat - 1,
->>>>>>> 8ff530d1
                         ) {
                             (true, _, true, _) => '┏',
                             (true, _, _, true) => '┓',
@@ -626,16 +498,6 @@
 
     /// Get the neighbors points of a point.
     #[inline]
-<<<<<<< HEAD
-    fn neighbor_points(&self, point: Point) -> impl Iterator<Item=Point> {
-        neighbor_points(point).into_iter().filter(move |&p| is_coord_valid((H,W), p))
-    }
-
-    #[inline]
-    fn neighbor_points_indexes(&self, board_idx: BoardIdx) -> impl Iterator<Item=usize> {
-        self.neighbor_points(Self::board_idx_to_point(board_idx))
-            .map(Self::point_to_board_idx)
-=======
     fn neighbors_coords(&self, coord: Coord) -> impl Iterator<Item=Coord> {
         let size = self.size;
         neighbor_coords(coord)
@@ -649,7 +511,6 @@
         self.neighbors_coords(one_to_2dim(size, board_idx))
             .filter(move |&coord| is_coord_valid(size, coord))
             .map(move |coord| two_to_1dim(size, coord))
->>>>>>> 8ff530d1
     }
 
     pub fn get_chain_it(&self, chain_idx: ChainIdx) -> impl Iterator<Item=BoardIdx> + '_ {
@@ -657,10 +518,6 @@
     }
 
     #[inline]
-<<<<<<< HEAD
-    pub fn get_chain_it_by_board_idx(&self, board_idx: BoardIdx) -> impl Iterator<Item=usize> + '_ {
-        self.board[board_idx].map(|chain_idx| self.get_chain_it(chain_idx)).unwrap_or_else(|| panic!("The board index: {board_idx} was out of bounds"))
-=======
     pub fn get_chain_it_by_board_idx(
         &self,
         board_idx: BoardIdx,
@@ -668,7 +525,6 @@
         self.board[board_idx]
             .map(|chain_idx| self.get_chain_it(chain_idx as ChainIdx))
             .unwrap_or_else(|| panic!("The board index: {board_idx} was out of bounds"))
->>>>>>> 8ff530d1
     }
 
     #[inline]
@@ -748,14 +604,6 @@
     fn put_chain_in_bin(&mut self, ren_idx: ChainIdx) {
         self.chains[ren_idx].used = false;
         //self.free_slots.set(ren_idx, true);
-    }
-
-    pub const fn board_idx_to_point(idx: BoardIdx) -> Point {
-        one_to_2dim((H, W), idx)
-    }
-
-    pub const fn point_to_board_idx(point: Point) -> BoardIdx {
-        two_to_1dim((H, W), point)
     }
 
     #[allow(dead_code)]
@@ -785,26 +633,28 @@
     }
 }
 
-impl<const H:usize, const W:usize> Display for Goban<H,W> {
+impl Display for Goban {
     fn fmt(&self, f: &mut Formatter) -> Result<(), Error> {
         write!(f, "{}", self.pretty_string())
     }
 }
 
-impl<const H:usize, const W:usize> PartialEq for Goban<H,W> {
-    fn eq(&self, other: &Self) -> bool {
+impl PartialEq for Goban {
+    fn eq(&self, other: &Goban) -> bool {
         other.zobrist_hash == self.zobrist_hash
     }
 }
 
-impl<const HH:usize, const W:usize> Hash for Goban<HH,W> {
+impl Hash for Goban {
     fn hash<H: Hasher>(&self, state: &mut H) {
         self.zobrist_hash.hash(state)
     }
 }
 
-impl<const H:usize, const W:usize> Default for Goban<H,W> {
+impl Eq for Goban {}
+
+impl Default for Goban {
     fn default() -> Self {
-        Self::new()
+        Goban::new((19, 19))
     }
 }