//! Module with tools for getting the connected stones and liberties.

use std::collections::HashSet;

use crate::pieces::goban::Goban;
use crate::pieces::GoStringPtr;
use crate::pieces::stones::Color;
use crate::pieces::stones::Stone;

impl Goban {
    #[inline]
    pub fn get_go_strings_without_liberties_by_color(
        &self,
        color: Color,
    ) -> impl Iterator<Item = usize> + '_ {
        self.go_strings
            .iter()
<<<<<<< HEAD
            .enumerate()
            .filter(move |(_, go_string)| {
                go_string.used && go_string.color == color && go_string.is_dead()
            })
            .map(|(idx, _)| idx)
=======
            .cloned()
            .flatten()
            .filter(move |go_str| go_str.is_dead() && go_str.color() == color)
>>>>>>> de8ec65b
    }

    ///
    /// Get the chain of stones connected to a stone. with a Breadth First Search,
    /// works for Empty stones too.
    ///
    /// Ex: Passing a stone 'a' it will return and HashSet [a,b,t,z] with the string where the
    /// stone is.
    /// It will return the stone alone if it's lonely
    ///
    pub fn get_string_from_stone(&self, stone: Stone) -> HashSet<Stone> {
        let mut explored: HashSet<Stone> = HashSet::new();
        explored.insert(stone);

        let mut to_explore: Vec<Stone> = self
            .get_neighbors(stone.coordinates)
            .filter(|p| p.color == stone.color)
            .collect(); // Acquiring all the neighbors

        while let Some(stone_to_explore) = to_explore.pop() {
            // exploring the graph
            explored.insert(stone_to_explore);

            to_explore.extend(
                self.get_neighbors(stone_to_explore.coordinates)
                    .filter(|p| p.color == stone.color && !explored.contains(p)),
            )
        }
        explored
    }

    ///
    /// Pass a iterator of stones [x,a] and It will compute the string of each stone
    /// stones.
    /// Use a breadth first search to deduce the groups of connected stones.
    /// Get stones connected. [[x,y,z],[a,e,r]] example of return.
    ///
    pub fn get_strings_from_stones(
        &self,
        stones: impl Iterator<Item = Stone>,
    ) -> Vec<HashSet<Stone>> {
        let mut groups_of_stones: Vec<HashSet<Stone>> = Default::default();
        for s in stones {
            let is_handled = groups_of_stones.iter().any(|set| set.contains(&s));

            if !is_handled {
                groups_of_stones.push(self.get_string_from_stone(s))
            }
        }
        groups_of_stones
    }

    ///
    /// Calculates a score for the endgame. It's a naive implementation, it counts only
    /// territories with the same color surrounding them.
    ///
    /// Returns (black territory,  white territory)
    ///
    #[inline]
    pub fn calculate_territories(&self) -> (usize, usize) {
        let (black_territory, white_territoty) = self.get_territories();
        (black_territory.count(), white_territoty.count())
    }

    ///
    /// Get two iterators of empty stones.
    ///
    pub fn get_territories(&self) -> (impl Iterator<Item = Stone>, impl Iterator<Item = Stone>) {
        let empty_strings = self.get_strings_from_stones(self.get_stones_by_color(Color::None));
        let mut white_territory = Vec::with_capacity(50);
        let mut black_territory = Vec::with_capacity(50);
        for empty_string in empty_strings {
            let mut neutral = (false, false);
            for empty_intersection in &empty_string {
                for stone in self.get_neighbors(empty_intersection.coordinates) {
                    if stone.color == Color::White {
                        neutral.1 = true; // found white stone
                    }
                    if stone.color == Color::Black {
                        neutral.0 = true; // found black stone
                    }
                }
            }
            if neutral.0 && !neutral.1 {
                black_territory.extend(empty_string.into_iter())
            } else if !neutral.0 && neutral.1 {
                white_territory.extend(empty_string.into_iter())
            }
        }
        (black_territory.into_iter(), white_territory.into_iter())
    }
}<|MERGE_RESOLUTION|>--- conflicted
+++ resolved
@@ -3,9 +3,9 @@
 use std::collections::HashSet;
 
 use crate::pieces::goban::Goban;
-use crate::pieces::GoStringPtr;
 use crate::pieces::stones::Color;
 use crate::pieces::stones::Stone;
+use crate::pieces::GoStringPtr;
 
 impl Goban {
     #[inline]
@@ -15,17 +15,11 @@
     ) -> impl Iterator<Item = usize> + '_ {
         self.go_strings
             .iter()
-<<<<<<< HEAD
             .enumerate()
             .filter(move |(_, go_string)| {
                 go_string.used && go_string.color == color && go_string.is_dead()
             })
             .map(|(idx, _)| idx)
-=======
-            .cloned()
-            .flatten()
-            .filter(move |go_str| go_str.is_dead() && go_str.color() == color)
->>>>>>> de8ec65b
     }
 
     ///
