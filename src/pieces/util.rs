--- conflicted
+++ resolved
@@ -50,13 +50,8 @@
     }
 
     #[inline(always)]
-<<<<<<< HEAD
-    pub const fn two_to_1dim(size: (usize, usize), point: Point) -> usize {
-        point.0 as usize * size.0 + point.1 as usize
-=======
     pub const fn two_to_1dim(size: Size, point: Coord) -> usize {
         (point.0 as u32 * size.0 as u32 + point.1 as u32) as usize
->>>>>>> 8ff530d1
     }
 
     #[inline(always)]
