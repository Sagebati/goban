--- conflicted
+++ resolved
@@ -21,13 +21,8 @@
     }
 
     #[inline]
-<<<<<<< HEAD
-    pub fn neighbors_coords((x1,x2): Point) -> Vec<Point> {
-        vec![
-=======
     pub fn neighbors_points((x1, x2): Point) -> ArrayVec<[Point; 4]> {
         ArrayVec::from([
->>>>>>> 99360dfb
             (x1.wrapping_add(1), x2),
             (x1.wrapping_sub(1), x2),
             (x1, x2.wrapping_add(1)),
@@ -36,13 +31,8 @@
     }
 
     #[inline]
-<<<<<<< HEAD
-    pub fn corner_coords((x1,x2): Point) -> Vec<Point> {
-        vec![
-=======
     pub fn corner_coords((x1, x2): Point) -> ArrayVec<[Point; 4]> {
         ArrayVec::from([
->>>>>>> 99360dfb
             (x1.wrapping_add(1), x2.wrapping_add(1)),
             (x1.wrapping_sub(1), x2.wrapping_sub(1)),
             (x1.wrapping_add(1), x2.wrapping_sub(1)),
