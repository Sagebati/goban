--- conflicted
+++ resolved
@@ -1,10 +1,12 @@
 use sgf_parser::{Action, Color, Outcome, RuleSet, SgfToken};
 
+use crate::pieces::util::coord::Point;
 use crate::pieces::Nat;
 use crate::pieces::util::coord::Point;
 use crate::rules::{CHINESE, EndGame, JAPANESE, Move, Player, Rule};
 use crate::rules::game::Game;
 use crate::rules::game_builder::GameBuilder;
+use crate::rules::{EndGame, Move, Player, Rule, JAPANESE, CHINESE};
 
 impl Game {
     pub fn from_sgf(sgf_str: &str) -> Result<Self, String> {
@@ -64,14 +66,10 @@
         match r {
             RuleSet::Japanese => JAPANESE,
             RuleSet::Chinese => CHINESE,
-<<<<<<< HEAD
             _ => panic!(
                 "The rule {} is not implemented yet !",
                 r.to_string()
             ),
-=======
-            _ => panic!("The rule {} is not implemented yet !", r.to_string()),
->>>>>>> de8ec65b
         }
     }
 }
