use sgf_parser::{Action, Outcome, RuleSet, SgfToken};

use crate::pieces::Nat;
use crate::pieces::stones::Color;
use crate::pieces::util::coord::Coord;
use crate::rules::{CHINESE, EndGame, JAPANESE, Move, Rule};
use crate::rules::game::Game;
use crate::rules::game_builder::GameBuilder;

<<<<<<< HEAD
impl<const H: usize, const W: usize> Game<H, W> {
=======
type SgfColor = sgf_parser::Color;

impl Game {
>>>>>>> 8ff530d1
    pub fn from_sgf(sgf_str: &str) -> Result<Self, String> {
        let game_tree = match sgf_parser::parse(sgf_str) {
            Ok(game) => Ok(game),
            Err(e) => Err(e.to_string()),
        }?;
        let mut game_builder: GameBuilder<H, W> = Default::default();
        let mut first = true;
        let mut moves = vec![];
        let mut handicap: Vec<Coord> = vec![];

        for node in game_tree.iter() {
            if first {
                // first token if the root token
                // Game information
                for token in &node.tokens {
                    match token {
                        SgfToken::Komi(komi) => {
                            game_builder.komi(*komi);
                        }
<<<<<<< HEAD
                        &SgfToken::Size(x, y) => {
                            if x != 19 || y != 19 {
                                panic!("The size argument is not handled for board different than 19x19");
                            }
                            //game_builder.size((x, y));
=======
                        SgfToken::Size(x, y) => {
                            game_builder.size((*x as u8, *y as u8));
>>>>>>> 8ff530d1
                        }
                        SgfToken::Result(o) => {
                            game_builder.outcome((*o).into());
                        }
                        SgfToken::Add {
                            color,
                            coordinate: (x, y),
                        } if *color == SgfColor::Black => {
                            handicap.push(((*x - 1) as Nat, (*y - 1) as Nat));
                        }
                        SgfToken::Rule(rule) => {
                            game_builder.rule(rule.clone().into());
                        }
                        //TODO another options
                        _ => (),
                    }
                }
                first = false;
            } else if !node.tokens.is_empty() {
                let token = node.tokens.first().unwrap();
                if let SgfToken::Move { action, .. } = token {
                    moves.push((*action).into());
                }
            }
        }
        game_builder.handicap(&handicap);
        game_builder.moves(&moves);
        game_builder.build()
    }
}

impl From<RuleSet> for Rule {
    fn from(r: RuleSet) -> Self {
        match r {
            RuleSet::Japanese => JAPANESE,
            RuleSet::Chinese => CHINESE,
            _ => panic!("The rule {} is not implemented yet !", r.to_string()),
        }
    }
}

impl From<SgfColor> for Color {
    fn from(x: sgf_parser::Color) -> Self {
        match x {
            SgfColor::Black => Self::Black,
            SgfColor::White => Self::White,
        }
    }
}

impl From<Outcome> for EndGame {
    fn from(o: Outcome) -> Self {
        match o {
            Outcome::WinnerByResign(c) => EndGame::WinnerByResign(c.into()),
            Outcome::WinnerByForfeit(c) => EndGame::WinnerByForfeit(c.into()),
            Outcome::WinnerByPoints(c, p) => EndGame::WinnerByScore(c.into(), p),
            Outcome::WinnerByTime(c) => EndGame::WinnerByTime(c.into()),
            Outcome::Draw => EndGame::Draw,
        }
    }
}

impl From<Action> for Move {
    fn from(a: Action) -> Self {
        match a {
            Action::Move(col, line) => Move::Play((line - 1) as Nat, (col - 1) as Nat),
            Action::Pass => Move::Pass,
        }
    }
}<|MERGE_RESOLUTION|>--- conflicted
+++ resolved
@@ -7,19 +7,15 @@
 use crate::rules::game::Game;
 use crate::rules::game_builder::GameBuilder;
 
-<<<<<<< HEAD
-impl<const H: usize, const W: usize> Game<H, W> {
-=======
 type SgfColor = sgf_parser::Color;
 
 impl Game {
->>>>>>> 8ff530d1
     pub fn from_sgf(sgf_str: &str) -> Result<Self, String> {
         let game_tree = match sgf_parser::parse(sgf_str) {
             Ok(game) => Ok(game),
             Err(e) => Err(e.to_string()),
         }?;
-        let mut game_builder: GameBuilder<H, W> = Default::default();
+        let mut game_builder: GameBuilder = Default::default();
         let mut first = true;
         let mut moves = vec![];
         let mut handicap: Vec<Coord> = vec![];
@@ -33,16 +29,8 @@
                         SgfToken::Komi(komi) => {
                             game_builder.komi(*komi);
                         }
-<<<<<<< HEAD
-                        &SgfToken::Size(x, y) => {
-                            if x != 19 || y != 19 {
-                                panic!("The size argument is not handled for board different than 19x19");
-                            }
-                            //game_builder.size((x, y));
-=======
                         SgfToken::Size(x, y) => {
                             game_builder.size((*x as u8, *y as u8));
->>>>>>> 8ff530d1
                         }
                         SgfToken::Result(o) => {
                             game_builder.outcome((*o).into());
