--- conflicted
+++ resolved
@@ -1,26 +1,17 @@
 use hash_hasher::{HashBuildHasher, HashedSet};
 
-use crate::pieces::{GoStringPtr, Nat};
 use crate::pieces::goban::*;
 use crate::pieces::stones::Color;
 use crate::pieces::stones::Stone;
-<<<<<<< HEAD
 use crate::pieces::util::coord::{corner_points, is_coord_valid, Point, two_to_1dim, one_to_2dim};
 use crate::pieces::Nat;
-=======
-use crate::pieces::util::coord::{corner_points, is_coord_valid, one_to_2dim, Point};
-use crate::rules::{EndGame, GobanSizes, IllegalRules, Move, ScoreRules};
-use crate::rules::{CHINESE, PlayError};
->>>>>>> de8ec65b
 use crate::rules::EndGame::{Draw, WinnerByScore};
+use crate::rules::{PlayError, CHINESE};
 use crate::rules::Player;
 use crate::rules::Player::{Black, White};
 use crate::rules::Rule;
-<<<<<<< HEAD
 use crate::rules::{EndGame, GobanSizes, IllegalRules, Move, ScoreRules};
 use crate::rules::{PlayError, CHINESE};
-=======
->>>>>>> de8ec65b
 
 /// Most important struct of the library, it's the entry point.
 /// It represents a Game of Go.
@@ -65,8 +56,9 @@
     pub fn new(size: GobanSizes, rule: Rule) -> Self {
         let (width, height) = size.into();
         let goban = Goban::new(size.into());
+        let pass = 0;
         #[cfg(feature = "history")]
-        let history = Vec::with_capacity(width as usize * height as usize);
+            let history = Vec::with_capacity(width as usize * height as usize);
         let prisoners = (0, 0);
         let handicap = 0;
         let hashes = HashedSet::with_capacity_and_hasher(
@@ -191,20 +183,11 @@
                 self.last_hash = hash;
                 self.hashes.insert(hash);
                 #[cfg(feature = "history")]
-<<<<<<< HEAD
                     self.history.push(self.goban.clone());
                 let (dead_rens, added_ren) = self.goban.push_wth_feedback((x, y), self.turn.stone_color());
                 self.ko_point = None;
                 self.remove_captured_stones(&dead_rens, added_ren);
                 //self.prisoners = self.remove_captured_stones();
-=======
-                self.history.push(self.goban.clone());
-                let (added_str, dead_strings) =
-                    self.goban.push_feedback((x, y), self.turn.stone_color());
-
-                self.ko_point = None;
-                self.remove_captured_stones(added_str, &dead_strings);
->>>>>>> de8ec65b
                 self.turn = !self.turn;
                 self.passes = 0;
                 self
@@ -220,20 +203,9 @@
     /// used in legals for fast move simulation in Super Ko situations.
     pub fn play_for_verification(&self, (x, y): Point) -> u64 {
         let mut test_goban = self.goban.clone();
-<<<<<<< HEAD
         let (dead_go_strings, added_ren) =
             test_goban.push_wth_feedback((x, y), self.turn.stone_color());
         Game::remove_captured_stones_aux(&mut test_goban, self.turn, !self.rule.f_illegal.contains(IllegalRules::SUICIDE), self.prisoners, &dead_go_strings, added_ren);
-=======
-        let (added_string, dead_strings) =
-            test_goban.push_feedback((x, y), self.turn.stone_color());
-        Self::remove_captured_stones_goban(
-            &mut test_goban,
-            !self.turn,
-            added_string,
-            &dead_strings,
-        );
->>>>>>> de8ec65b
         test_goban.zobrist_hash()
     }
 
@@ -319,13 +291,11 @@
     }
 
     /// Test if a point is legal or not by the rule passed in parameter.
-    /// WARNING: A PlayError:Ko can wrap an Suicide move.
     pub fn check_point_by(&self, point: Point, illegal_rules: IllegalRules) -> Option<PlayError> {
         let stone = Stone {
             coordinates: point,
             color: self.turn.stone_color(),
         };
-
         if illegal_rules.contains(IllegalRules::KO) && self.check_ko(stone) {
             Some(PlayError::Ko)
         } else if illegal_rules.contains(IllegalRules::SUICIDE) && self.check_suicide(stone) {
@@ -417,7 +387,6 @@
 
     /// Test if a play is ko.
     /// If the goban is in the configuration of two plays ago returns true
-    /// The ko_point can detect a suicide move.
     pub fn check_ko(&self, stone: Stone) -> bool {
         self.ko_point == Some(stone.coordinates)
     }
@@ -461,7 +430,6 @@
         println!("{}", self.goban)
     }
 
-<<<<<<< HEAD
     #[inline]
     fn remove_captured_stones(&mut self, dead_go_strings: &[GoStringIndex], added_ren: GoStringIndex) {
         let res = Game::remove_captured_stones_aux(&mut self.goban, self.turn, !self.rule.f_illegal.contains(IllegalRules::SUICIDE), self.prisoners, dead_go_strings, added_ren);
@@ -500,57 +468,6 @@
     #[inline]
     pub fn size(&self) -> (usize, usize) {
         self.goban.size()
-=======
-    /// Remove captured stones, and add it to the count of prisoners
-    /// returns new prisoners stones. If there is an Ko point updates it.
-    fn remove_captured_stones(&mut self, added_string: GoStringPtr, dead_strings: &[GoStringPtr]) {
-        let (prisoners, ko_point) = Self::remove_captured_stones_goban(
-            &mut self.goban,
-            self.turn,
-            added_string,
-            dead_strings,
-        );
-        self.prisoners.0 += prisoners.0 as u32;
-        self.prisoners.1 += prisoners.1 as u32;
-        self.ko_point = ko_point;
-    }
-
-    fn remove_captured_stones_goban(
-        goban: &mut Goban,
-        turn: Player,
-        added_string: GoStringPtr,
-        dead_strings: &[GoStringPtr],
-    ) -> ((usize, usize), Option<Point>) {
-        let mut ko_point = None;
-        if dead_strings.len() == 1 {
-            let go_str_str = dead_strings.first().unwrap();
-            if go_str_str.number_of_stones() == 1 {
-                ko_point = go_str_str
-                    .stones()
-                    .into_iter()
-                    .next()
-                    .map(|&x| one_to_2dim(goban.size(), x));
-            }
-        }
-
-        let mut removed_stones = 0;
-        for go_str_ptr in dead_strings {
-            removed_stones += go_str_ptr.number_of_stones();
-            goban.remove_go_string(go_str_ptr.clone());
-        }
-
-        // if the rules doesn't contain IllegalRules::SUICIDE it means it's authorised
-        let mut self_removed_stones = 0;
-        if added_string.is_dead() && removed_stones == 0 {
-            self_removed_stones = added_string.number_of_stones();
-            goban.remove_go_string(added_string);
-        }
-        let prisoners = match turn {
-            Black => (removed_stones, self_removed_stones),
-            White => (self_removed_stones, removed_stones),
-        };
-        (prisoners, ko_point)
->>>>>>> de8ec65b
     }
 }
 
