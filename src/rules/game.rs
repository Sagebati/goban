--- conflicted
+++ resolved
@@ -1,33 +1,21 @@
-use arrayvec::ArrayVec;
 use hash_hasher::{HashBuildHasher, HashedSet};
 
 use crate::pieces::goban::*;
 use crate::pieces::Nat;
-<<<<<<< HEAD
-use crate::pieces::stones::Color;
-use crate::pieces::stones::Stone;
-use crate::pieces::util::coord::{corner_points, is_coord_valid, one_to_2dim, Point};
-use crate::rules::{EndGame, IllegalRules, Move, ScoreRules};
-=======
 use crate::pieces::stones::{Color, EMPTY, Stone};
 use crate::pieces::stones::Color::{Black, White};
 use crate::pieces::util::coord::{Coord, corner_points, is_coord_valid, Size, two_to_1dim};
 use crate::rules::{EndGame, GobanSizes, IllegalRules, Move, ScoreRules};
->>>>>>> 8ff530d1
 use crate::rules::{CHINESE, PlayError};
 use crate::rules::EndGame::{Draw, WinnerByScore};
 use crate::rules::Rule;
 
-trait GoGame {
-    type Goban;
-}
-
 /// Most important struct of the library, it's the entry point.
 /// It represents a Game of Go.
 #[derive(Clone, Getters, CopyGetters, Setters, Debug)]
-pub struct Game<const H: usize, const W: usize> {
+pub struct Game {
     #[get = "pub"]
-    pub(super) goban: Goban::<H, W>,
+    pub(super) goban: Goban,
 
     #[get_copy = "pub"]
     pub(super) passes: u32,
@@ -50,7 +38,7 @@
 
     #[cfg(feature = "history")]
     #[get = "pub"]
-    pub(super) history: Vec<Goban<H, W>>,
+    pub(super) history: Vec<Goban>,
 
     #[get = "pub"]
     pub(super) last_hash: u64,
@@ -60,20 +48,8 @@
     pub(super) ko_point: Option<Coord>,
 }
 
-impl<const H: usize, const W: usize> Game<H, W> {
+impl Game {
     /// Crates a new game for playing Go
-<<<<<<< HEAD
-    pub fn new(rule: Rule) -> Self {
-        let goban = Goban::new();
-        #[cfg(feature = "history")]
-            let history = Vec::with_capacity(H * W);
-        let prisoners = (0, 0);
-        let handicap = 0;
-        let hashes = HashedSet::with_capacity_and_hasher(
-            H * W,
-            HashBuildHasher::default(),
-        );
-=======
     pub fn new(size: GobanSizes, rule: Rule) -> Self {
         let (h, w) = size.into();
         let goban = Goban::new(size.into());
@@ -83,7 +59,6 @@
         let prisoners = (0, 0);
         let handicap = 0;
         let hashes = HashedSet::with_capacity_and_hasher(length, HashBuildHasher::default());
->>>>>>> 8ff530d1
         Self {
             goban,
             turn: Color::Black,
@@ -101,7 +76,7 @@
     }
 }
 
-impl<const H: usize, const W: usize> Game<H, W> {
+impl Game {
     /// Resume the game when to players have passed, and want to continue.
     #[inline]
     pub fn resume(&mut self) {
@@ -119,15 +94,8 @@
     }
 
     #[inline]
-<<<<<<< HEAD
-    pub fn size(&self) -> (usize, usize) {
-        //self.goban.size()
-        // FIXME Game must be generic also
-        (19,19)
-=======
     pub fn size(&self) -> Size {
         self.goban.size()
->>>>>>> 8ff530d1
     }
 
     /// True when the game is over (two passes, or no more legals moves, Resign)
@@ -163,15 +131,6 @@
 
     /// Generate all moves on all empty intersections. Lazy.
     #[inline]
-<<<<<<< HEAD
-    pub fn pseudo_legals(&self) -> impl Iterator<Item = Point> + '_ {
-        self.goban.get_points_by_color_const::<0>().into_iter()
-    }
-
-    /// Get all moves on all empty intersections.
-    pub fn pseudo_legals_vec(&self) -> ArrayVec<Point, 361> {
-        self.goban.get_points_by_color_const::<{ Color::None.to_u8() }>()
-=======
     pub fn pseudo_legals(&self) -> impl Iterator<Item=Coord> + '_ {
         self.goban.get_empty_coords()
     }
@@ -189,7 +148,6 @@
             }
         }
         vec
->>>>>>> 8ff530d1
     }
 
     /// Returns a list with legals moves. from the rule specified in at the creation.
@@ -363,13 +321,8 @@
         let mut corner_ally = 0;
         let mut corner_off_board = 0;
         for p in corner_points(point) {
-<<<<<<< HEAD
-            if is_coord_valid((19,19), p) {
-                if self.goban.get_stone(p) == color {
-=======
             if is_coord_valid(self.goban.size(), p) {
                 if self.goban.get_color(p) == Some(color) {
->>>>>>> 8ff530d1
                     corner_ally += 1
                 }
             } else {
@@ -414,19 +367,8 @@
         if corners == 3 || corners == 2 {
             for s in corner_points(coord)
                 .into_iter()
-<<<<<<< HEAD
-                .filter(move |p| is_coord_valid((19,19), *p))
-                .filter_map(move |p| {
-                    Some(Stone {
-                        coordinates: p,
-                        color: self.goban.get_stone(p),
-                    })
-                    .filter(|s| s.color == Color::None)
-                })
-=======
                 .filter(move |p| is_coord_valid(self.goban.size(), *p))
                 .filter_map(move |c| Some(self.goban.get_point(c)).filter(|p| p.is_empty()))
->>>>>>> 8ff530d1
             {
                 if self
                     .goban
@@ -502,54 +444,10 @@
         self.prisoners = res.0;
         self.ko_point = res.1;
     }
-<<<<<<< HEAD
-
-    fn remove_captured_stones_aux(
-        goban: &mut Goban<H, W>,
-        turn: Player,
-        suicide_allowed: bool,
-        prisoners: (u32, u32),
-        dead_rens_indices: &[ChainIdx],
-        added_ren: ChainIdx,
-    ) -> ((u32, u32), Option<Point>) {
-        let only_one_ren_removed = dead_rens_indices.len() == 1;
-        let mut stones_removed = prisoners;
-        let mut ko_point = None;
-        for &dead_ren_idx in dead_rens_indices {
-            let dead_ren = goban.get_chain_from_id(dead_ren_idx);
-            if dead_ren.num_stones == 1 && only_one_ren_removed {
-                ko_point = Some(one_to_2dim((19,19), dead_ren.origin));
-            }
-            stones_removed = match turn {
-                Player::White => (
-                    stones_removed.0,
-                    stones_removed.1 + dead_ren.num_stones as u32,
-                ),
-                Player::Black => (
-                    stones_removed.0 + dead_ren.num_stones as u32,
-                    stones_removed.1,
-                ),
-            };
-            goban.remove_chain(dead_ren_idx);
-        }
-        if suicide_allowed && goban.get_chain_from_id(added_ren).num_stones == 0 {
-            goban.remove_chain(added_ren);
-            ko_point = None;
-
-            let num_stones = goban.get_chain_from_id(added_ren).num_stones as u32;
-            stones_removed = match turn {
-                Player::Black => (stones_removed.0, stones_removed.1 + num_stones),
-                Player::White => (stones_removed.0 + num_stones, stones_removed.1),
-            };
-        }
-        (stones_removed, ko_point)
-    }
-=======
->>>>>>> 8ff530d1
 }
 
-impl<const H: usize, const W: usize> Default for Game<H, W> {
+impl Default for Game {
     fn default() -> Self {
-        Game::new(CHINESE)
+        Game::new(GobanSizes::Nineteen, CHINESE)
     }
 }