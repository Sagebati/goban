--- conflicted
+++ resolved
@@ -40,11 +40,6 @@
     #[set]
     handicap: u8,
 
-<<<<<<< HEAD
-    last_state: Option<Goban>,
-
-=======
->>>>>>> 4274920a
     #[get = "pub"]
     plays: Vec<Goban>,
 
@@ -71,10 +66,6 @@
             rule,
             handicap,
             hashes,
-<<<<<<< HEAD
-            last_state: Default::default(),
-=======
->>>>>>> 4274920a
         }
     }
 }
@@ -126,11 +117,7 @@
     /// Generate all moves on all intersections.
     ///
     #[inline]
-<<<<<<< HEAD
-    fn pseudo_legals(&self) -> impl Iterator<Item=Coord> + '_ {
-=======
     fn pseudo_legals(&self) -> impl Iterator<Item=Point> + '_ {
->>>>>>> 4274920a
         self.goban.get_points_by_color(Color::None)
     }
 
@@ -139,44 +126,15 @@
     /// In the list will appear suicides moves, and ko moves.
     ///
     #[inline]
-<<<<<<< HEAD
-    pub fn legals(&self) -> impl Iterator<Item=Coord> + '_ {
-        let mut game_test = self.clone();
-=======
     pub fn legals(&self) -> impl Iterator<Item=Point> + '_ {
         let mut test_game = self.clone();
->>>>>>> 4274920a
         self.pseudo_legals()
             .map(move |s| Stone {
                 color: self.turn.get_stone_color(),
                 coordinates: s,
             })
-<<<<<<< HEAD
-            .filter(move |&s|
-                self.rule.move_validation(&mut game_test, s).is_none())
-=======
             .filter(move |&s| self.rule.move_validation(&mut test_game, s).is_none())
->>>>>>> 4274920a
             .map(|s| (s.coordinates.0, s.coordinates.1))
-    }
-
-
-    ///
-    /// Function that applies a move without modifiyng his state.
-    /// This function is only for avoid cloning in function like super_ko.
-    //
-    fn play_for_verification(&mut self, play: Move) -> u64 {
-        match play {
-            Move::Play(x, y) => {
-                let actual_goban = self.goban.clone();
-                self.goban.push((x, y), self.turn.get_stone_color());
-                self.remove_captured_stones();
-                let res_hash = self.goban.hash();
-                self.goban = actual_goban;
-                res_hash
-            }
-            _ => unreachable!()
-        }
     }
 
     ///
@@ -193,19 +151,8 @@
             Move::Play(x, y) => {
                 self.plays.push(self.goban.clone());
                 self.hashes.insert(self.goban.hash());
-                let stone_color: Color = self.turn.get_stone_color();
-<<<<<<< HEAD
-                self.goban.push((x, y), stone_color).expect(&format!(
-                    "Put the stone in ({},{}) of color {}",
-                    x, y, stone_color
-                ));
-                self.prisoners = self.remove_captured_stones();
-=======
-                self.goban.push((x, y), stone_color);
-                self.remove_captured_stones();
-                self.plays.push(self.goban.clone());
-                self.hashes.insert(self.goban.hash());
->>>>>>> 4274920a
+                self.goban.push((x, y), self.turn.get_stone_color());
+                self.prisoners = self.remove_captured_stones()
                 self.turn = !self.turn;
                 self.passes = 0;
                 self
@@ -220,10 +167,7 @@
     fn play_for_verification(&mut self, (x, y): Coord) -> u64 {
         let stone_color: Color = self.turn.get_stone_color();
         let actual_goban = self.goban.clone();
-        self.goban.push((x, y), stone_color).expect(&format!(
-            "Put the stone in ({},{}) of color {}",
-            x, y, stone_color
-        ));
+        self.goban.push((x,y), self.turn.get_stone_color())
         self.remove_captured_stones();
         let new_goban_hash = self.goban.hash();
         self.goban = actual_goban;
@@ -261,39 +205,6 @@
     }
 
     ///
-<<<<<<< HEAD
-    /// Removes the last move.
-    ///
-    #[cfg(feature = "history")]
-    pub fn pop(&mut self) -> &mut Self {
-        if let Some(goban) = self.plays.pop() {
-            self.hashes.remove(&self.goban.hash());
-            self.turn = !self.turn;
-            self.goban = goban;
-        }
-        self
-    }
-
-    pub fn will_capture(&self, point: Coord) -> bool {
-        for stone in self
-            .goban
-            .get_neighbors(point)
-            .filter(|s| s.color != Color::None && s.color != self.turn.get_stone_color())
-            {
-                if self
-                    .goban
-                    .count_string_liberties(&self.goban.get_string_from_stone(stone))
-                    == 1
-                {
-                    return true;
-                }
-            }
-        false
-    }
-
-    ///
-=======
->>>>>>> 4274920a
     /// Put the handicap stones on the goban.
     /// Does not override previous setting ! .
     ///
@@ -322,23 +233,6 @@
         if self.goban.has_liberties(stone) {
             false
         } else {
-<<<<<<< HEAD
-            let mut goban_test: Goban = self.goban().clone();
-            goban_test
-                .push_stone(stone)
-                .expect("Play the stone for verification if it's suicide");
-            // Test if the connected stones are also without liberties.
-            if goban_test.is_string_dead(&goban_test.get_string_from_stone(stone)) {
-                // if the chain has no liberties then look if enemy stones are captured
-                !goban_test
-                    .get_neighbors(stone.coordinates)
-                    .filter(|neigbor_stone| neigbor_stone.color == (!self.turn).get_stone_color())
-                    .map(|s| goban_test.get_string_from_stone(s))
-                    .any(|string_of_stones| goban_test.is_string_dead(&string_of_stones))
-                // if there is a string who dies the it isn't a suicide move
-            } else {
-                false
-=======
             let mut friendly_strings = vec![];
             for neighbor_go_string in self.goban.get_neighbors_strings(stone.coordinates) {
                 if neighbor_go_string.borrow().color == stone.color {
@@ -349,7 +243,6 @@
                         return false;
                     }
                 }
->>>>>>> 4274920a
             }
             // If all of the same color go strings have only one liberty then
             // it's self capture
@@ -379,13 +272,8 @@
         if self.plays.len() <= 2 || !self.will_capture(stone.coordinates) {
             false
         } else {
-<<<<<<< HEAD
-            self.play_for_verification(stone.coordinates) ==
-                self.plays[self.plays.len() - 1].hash()
-=======
             self.play_for_verification(stone.coordinates.into()) == self.plays[self.plays.len() -
-                2].hash()
->>>>>>> 4274920a
+                1].hash()
         }
     }
 
@@ -393,11 +281,6 @@
     /// Rule of the super Ko, if any before configuration was already played then return true.
     ///
     pub fn super_ko(&mut self, stone: Stone) -> bool {
-<<<<<<< HEAD
-        let new_hash = self.play_for_verification(stone.coordinates.into());
-        self.hashes
-            .contains(&new_hash)
-=======
         if !self.will_capture(stone.coordinates) {
             false
         } else {
@@ -405,7 +288,6 @@
             self.hashes
                 .contains(&hash_test_goban)
         }
->>>>>>> 4274920a
     }
 
     ///
@@ -419,27 +301,21 @@
     /// Remove captured stones, and add it to the count of prisoners
     /// returns new captured stones.
     ///
-<<<<<<< HEAD
+    #[inline]
     fn remove_captured_stones(&mut self) -> (u32, u32) {
         let mut new_prisoners = self.prisoners;
-=======
-    #[inline]
-    fn remove_captured_stones(&mut self) {
->>>>>>> 4274920a
         match self.turn {
             Black => {
-                new_prisoners.0 += self.remove_captured_stones_turn(White);
+                self.prisoners.0 += self.remove_captured_stones_turn(White);
                 if self.rule.is_suicide_valid() {
-                    new_prisoners.1 += self.remove_captured_stones_turn(Black);
+                    self.prisoners.1 += self.remove_captured_stones_turn(Black);
                 }
-                new_prisoners
             }
             White => {
-                new_prisoners.1 += self.remove_captured_stones_turn(Black);
+                self.prisoners.1 += self.remove_captured_stones_turn(Black);
                 if self.rule.is_suicide_valid() {
-                    new_prisoners.0 += self.remove_captured_stones_turn(White);
+                    self.prisoners.0 += self.remove_captured_stones_turn(White);
                 }
-                new_prisoners
             }
         }
     }
@@ -453,25 +329,12 @@
         for group_of_stones in self
             .goban
             .get_strings_of_stones_without_liberties_wth_color(player.get_stone_color())
-<<<<<<< HEAD
-            {
-                if self.goban.is_string_dead(&groups_of_stones) {
-                    self.goban.push_many(
-                        groups_of_stones.iter().map(|point| point.coordinates),
-                        Color::None,
-                    );
-                    number_of_stones_captured += groups_of_stones.len();
-                }
-            }
-        number_of_stones_captured as u32
-=======
             .collect::<HashSet<_>>()
             {
                 number_of_stones_captured += group_of_stones.borrow().stones().len() as u32;
                 self.goban.remove_string(group_of_stones);
             }
         number_of_stones_captured
->>>>>>> 4274920a
     }
 }
 
@@ -547,11 +410,7 @@
     pub fn build(&mut self) -> Result<Game, String> {
         let mut goban: Goban = Goban::new(self.size.0 as usize);
         if !self.handicap_points.is_empty() {
-<<<<<<< HEAD
-            goban.push_many(self.handicap_points.to_owned().into_iter(), Color::Black);
-=======
             goban.push_many(&self.handicap_points, Color::Black);
->>>>>>> 4274920a
         }
         let mut g = Game {
             goban,
@@ -562,23 +421,12 @@
             komi: self.komi,
             rule: self.rule,
             handicap: self.handicap_points.len() as u8,
-<<<<<<< HEAD
-            last_state: None,
-=======
->>>>>>> 4274920a
             plays: vec![],
             hashes: Default::default(),
         };
 
-<<<<<<< HEAD
         for &m in &self.moves {
             g.play(m); // without verifications of Ko
-=======
-        for m in &self.moves {
-            g.play(*m); // without verifications of Ko
-            println!("prisoners: {:?}", g.prisoners());
-            g.display_goban();
->>>>>>> 4274920a
         }
 
         Ok(g)
