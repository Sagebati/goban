//! Module for ruling in the game of go.

use std::fmt::{Display, Error, Formatter};
use std::ops::Not;
use std::str::FromStr;

use crate::pieces::Nat;
use crate::pieces::stones::Color;
use crate::pieces::util::coord::Point;

#[cfg(deadstones)]
mod deadstones;
pub mod game;
pub mod game_builder;
mod sgf_bridge;

#[derive(Debug, Clone, PartialEq, Eq, Copy, Hash)]
pub enum Player {
    White,
    Black,
}

impl Not for Player {
    type Output = Player;

    fn not(self) -> Self::Output {
        match self {
            Player::Black => Player::White,
            Player::White => Player::Black,
        }
    }
}

impl Display for Player {
    fn fmt(&self, f: &mut Formatter<'_>) -> Result<(), Error> {
        match self {
            Player::White => write!(f, "White"),
            Player::Black => write!(f, "Black"),
        }
    }
}

impl Player {
    /// Get the stone color of the player
    #[inline]
    pub const fn stone_color(self) -> Color {
        match self {
            Player::Black => Color::Black,
            Player::White => Color::White,
        }
    }
}

#[derive(Debug, PartialEq, Eq, Clone, Copy)]
pub enum GobanSizes {
    Nineteen,
    Nine,
    Thirteen,
    Custom(Nat, Nat),
}

impl From<GobanSizes> for (Nat, Nat) {
<<<<<<< HEAD
    fn from(goban_sizes: GobanSizes) -> (Nat, Nat) {
        match goban_sizes {
=======
    fn from(goban_size: GobanSizes) -> Self {
        match goban_size {
>>>>>>> de8ec65b
            GobanSizes::Nine => (9, 9),
            GobanSizes::Thirteen => (13, 13),
            GobanSizes::Nineteen => (19, 19),
            GobanSizes::Custom(height, width) => (height, width),
        }
    }
}

impl From<usize> for GobanSizes {
    fn from(x: usize) -> Self {
        match x {
            9 => GobanSizes::Nine,
            13 => GobanSizes::Thirteen,
            19 => GobanSizes::Nineteen,
            _ => panic!("Not implemented for others size than 9,13,19"),
        }
    }
}

/// Enum for playing in the Goban.
#[derive(Debug, PartialEq, Eq, Clone, Copy, Hash)]
pub enum Move {
    Pass,
    Resign(Player),
    Play(Nat, Nat),
}

impl From<Point> for Move {
    fn from((x0, x1): Point) -> Self {
        Move::Play(x0, x1)
    }
}

#[derive(Debug, Clone, PartialEq, Copy)]
pub enum EndGame {
    WinnerByScore(Player, f32),
    WinnerByResign(Player),
    WinnerByTime(Player),
    WinnerByForfeit(Player),
    Draw,
}

impl EndGame {
    /// Return the winner of the game, if none the game is draw.
    #[inline]
    pub const fn get_winner(self) -> Option<Player> {
        match self {
            EndGame::WinnerByScore(p, _)
            | EndGame::WinnerByResign(p)
            | EndGame::WinnerByTime(p)
            | EndGame::WinnerByForfeit(p) => Some(p),
            EndGame::Draw => None,
        }
    }
}

#[derive(Clone, Eq, PartialEq, Debug, Copy)]
pub enum PlayError {
    Ko,
    Suicide,
    GamePaused,
    FillEye,
    PointNotEmpty,
}

type FlagUInt = u32;
bitflags! {
    /// Behaviours not permitted, if the flag is up then the move is not legal.
    pub struct IllegalRules: FlagUInt{
        /// Rule that filters normal Ko move
        const KO = 1;
        /// Rule that filters SUPER KO moves
        const SUPERKO = 1 << 1;
        /// Rule that filters suicides moves
        const SUICIDE = 1 << 2;
        /// Rule that filters eyes from the legals
        const FILLEYE = 1 << 3;
    }
}
bitflags! {
    /// Types of scoring rules. the territory score is always added to the rules
    pub struct ScoreRules : FlagUInt {
        /// Stones needs to ben counted to the final score.
        const STONES = 1;
        /// The komi needs to be added.
        const KOMI = 1 << 1;
        /// The prisoners need to be added to the score.
        const PRISONNERS = 1 << 2;
    }
}

#[derive(Copy, Clone, Debug, PartialEq)]
pub struct Rule {
    pub komi: f32,
    pub f_illegal: IllegalRules,
    pub f_score: ScoreRules,
}

pub static JAPANESE: Rule = Rule {
    komi: 6.5,
    f_illegal: IllegalRules::from_bits_truncate(
        IllegalRules::KO.bits() | IllegalRules::SUICIDE.bits(),
    ),
    f_score: ScoreRules::from_bits_truncate(
        ScoreRules::KOMI.bits() | ScoreRules::PRISONNERS.bits(),
    ),
};

pub static CHINESE: Rule = Rule {
    komi: 7.5,
    f_illegal: IllegalRules::from_bits_truncate(
        IllegalRules::KO.bits() | IllegalRules::SUPERKO.bits() | IllegalRules::SUICIDE.bits(),
    ),
    f_score: ScoreRules::from_bits_truncate(ScoreRules::KOMI.bits() | ScoreRules::STONES.bits()),
};

impl FromStr for Rule {
    type Err = String;

    fn from_str(s: &str) -> Result<Self, Self::Err> {
        match s {
            "JAP" => Ok(JAPANESE),
            "CHI" => Ok(CHINESE),
            _ => Err(format!("The rule {} is not implemented yet.", s)),
        }
    }
}<|MERGE_RESOLUTION|>--- conflicted
+++ resolved
@@ -60,13 +60,8 @@
 }
 
 impl From<GobanSizes> for (Nat, Nat) {
-<<<<<<< HEAD
     fn from(goban_sizes: GobanSizes) -> (Nat, Nat) {
         match goban_sizes {
-=======
-    fn from(goban_size: GobanSizes) -> Self {
-        match goban_size {
->>>>>>> de8ec65b
             GobanSizes::Nine => (9, 9),
             GobanSizes::Thirteen => (13, 13),
             GobanSizes::Nineteen => (19, 19),
@@ -158,6 +153,7 @@
     }
 }
 
+
 #[derive(Copy, Clone, Debug, PartialEq)]
 pub struct Rule {
     pub komi: f32,
