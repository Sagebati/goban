[package]
name = "goban"
<<<<<<< HEAD
version = "0.18.0-beta"
=======
version = "0.18.0"
>>>>>>> 8ff530d1
authors = ["Samuel Batissou <samuelbatissou@gmail.com>"]
readme = "README.md"
description = "Library for Go move generation and Go ruling."
edition = "2021"
license = "MIT"
repository = "https://github.com/Sagebati/goban"
keywords = ["go", "game", "baduk", "igo", "move_generation"]

[badges]
gitlab = { repository = "Sabati/goban" }
maintenance = { status = "actively-developed" }

[features]
history = []
deadstones = ["rand", "oxymcts"]

[dependencies]
bitflags = "^1.3"
getset = "0.1.2"
<<<<<<< HEAD
hash_hasher = "2.0.3"
sgf-parser = "2.6.0"
bitvec = "1.0.1"
arrayvec = "0.7.2"
=======
hash_hasher = "^2.0.3"
sgf-parser = "^2.6"
arrayvec = "^0.7.2"
>>>>>>> 8ff530d1
rand = { version = "0.8.5", optional = true }
oxymcts = { version = "0.1.0", optional = true }

[dev-dependencies]
criterion = "0.4.0"
rand = "0.8.5"

[profile.bench]
debug = true
debug-assertions = false

[[bench]]
name = "perft"
harness = false

[[bench]]
name = "deadstones"
harness = false
required-features = ["deadstones"]<|MERGE_RESOLUTION|>--- conflicted
+++ resolved
@@ -1,10 +1,6 @@
 [package]
 name = "goban"
-<<<<<<< HEAD
-version = "0.18.0-beta"
-=======
 version = "0.18.0"
->>>>>>> 8ff530d1
 authors = ["Samuel Batissou <samuelbatissou@gmail.com>"]
 readme = "README.md"
 description = "Library for Go move generation and Go ruling."
@@ -24,16 +20,9 @@
 [dependencies]
 bitflags = "^1.3"
 getset = "0.1.2"
-<<<<<<< HEAD
-hash_hasher = "2.0.3"
-sgf-parser = "2.6.0"
-bitvec = "1.0.1"
-arrayvec = "0.7.2"
-=======
 hash_hasher = "^2.0.3"
 sgf-parser = "^2.6"
 arrayvec = "^0.7.2"
->>>>>>> 8ff530d1
 rand = { version = "0.8.5", optional = true }
 oxymcts = { version = "0.1.0", optional = true }
 
