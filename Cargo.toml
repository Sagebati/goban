--- conflicted
+++ resolved
@@ -1,10 +1,6 @@
 [package]
 name = "goban"
-<<<<<<< HEAD
 version = "0.1.7"
-=======
-version = "0.1.6"
->>>>>>> 92faed5d
 authors = ["Samuel Batissou <samuelbatissou@gmail.com>"]
 readme="README.md"
 description= "Library for go move generation and go ruling."
